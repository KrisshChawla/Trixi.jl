"""
    init_t8code()

Initialize `t8code` by calling `sc_init`, `p4est_init`, and `t8_init` while
setting the log level to `SC_LP_ERROR`.  This function will check if `t8code`
is already initialized and if yes, do nothing, thus it is safe to call it
multiple times.
"""
function init_t8code()
    t8code_package_id = t8_get_package_id()
    if t8code_package_id >= 0
        return nothing
    end

    # Initialize the sc library, has to happen before we initialize t8code.
    T8code.Libt8.sc_init(mpi_comm(), 1, 1, C_NULL, T8code.Libt8.SC_LP_ERROR)

    # Initialize `p4est` with log level ERROR to prevent a lot of output in AMR simulations
    T8code.Libt8.p4est_init(C_NULL, SC_LP_ERROR)
    # Initialize t8code with log level ERROR to prevent a lot of output in AMR simulations.
    t8_init(T8code.Libt8.SC_LP_ERROR)

    return nothing
end

function trixi_t8_unref_forest(forest)
    t8_forest_unref(Ref(forest))
end

function t8_free(ptr)
    T8code.Libt8.sc_free(t8_get_package_id(), ptr)
end

function trixi_t8_count_interfaces(forest)
    # Check that forest is a committed, that is valid and usable, forest.
    @assert t8_forest_is_committed(forest) != 0

    # Get the number of local elements of forest.
    num_local_elements = t8_forest_get_local_num_elements(forest)
    # Get the number of ghost elements of forest.
    num_ghost_elements = t8_forest_get_num_ghosts(forest)
    # Get the number of trees that have elements of this process.
    num_local_trees = t8_forest_get_num_local_trees(forest)

    current_index = t8_locidx_t(0)

    local_num_conform = 0
    local_num_mortars = 0
    local_num_boundary = 0

    for itree in 0:(num_local_trees - 1)
        tree_class = t8_forest_get_tree_class(forest, itree)
        eclass_scheme = t8_forest_get_eclass_scheme(forest, tree_class)

        # Get the number of elements of this tree.
        num_elements_in_tree = t8_forest_get_tree_num_elements(forest, itree)

        for ielement in 0:(num_elements_in_tree - 1)
            element = t8_forest_get_element_in_tree(forest, itree, ielement)

            level = t8_element_level(eclass_scheme, element)

            num_faces = t8_element_num_faces(eclass_scheme, element)

            for iface in 0:(num_faces - 1)
                pelement_indices_ref = Ref{Ptr{t8_locidx_t}}()
                pneighbor_leafs_ref = Ref{Ptr{Ptr{t8_element}}}()
                pneigh_scheme_ref = Ref{Ptr{t8_eclass_scheme}}()

                dual_faces_ref = Ref{Ptr{Cint}}()
                num_neighbors_ref = Ref{Cint}()

                forest_is_balanced = Cint(1)

                t8_forest_leaf_face_neighbors(forest, itree, element,
                                              pneighbor_leafs_ref, iface, dual_faces_ref,
                                              num_neighbors_ref,
                                              pelement_indices_ref, pneigh_scheme_ref,
                                              forest_is_balanced)

                num_neighbors = num_neighbors_ref[]
                neighbor_ielements = unsafe_wrap(Array, pelement_indices_ref[],
                                                 num_neighbors)
                neighbor_leafs = unsafe_wrap(Array, pneighbor_leafs_ref[], num_neighbors)
                neighbor_scheme = pneigh_scheme_ref[]

                if num_neighbors > 0
                    neighbor_level = t8_element_level(neighbor_scheme, neighbor_leafs[1])

                    # Conforming interface: The second condition ensures we only visit the interface once.
                    if level == neighbor_level && current_index <= neighbor_ielements[1]
                        local_num_conform += 1
                    elseif level < neighbor_level
                        local_num_mortars += 1
                    end
<<<<<<< HEAD

                else
                    local_num_boundary += 1
                end

                t8_free(dual_faces_ref[])
                t8_free(pneighbor_leafs_ref[])
                t8_free(pelement_indices_ref[])
            end # for

=======

                else
                    local_num_boundary += 1
                end

                t8_free(dual_faces_ref[])
                t8_free(pneighbor_leafs_ref[])
                t8_free(pelement_indices_ref[])
            end # for

>>>>>>> c450680c
            current_index += 1
        end # for
    end # for

    return (interfaces = local_num_conform,
            mortars = local_num_mortars,
            boundaries = local_num_boundary)
end

function trixi_t8_fill_mesh_info(forest, elements, interfaces, mortars, boundaries,
                                 boundary_names)
    # Check that forest is a committed, that is valid and usable, forest.
    @assert t8_forest_is_committed(forest) != 0

    # Get the number of local elements of forest.
    num_local_elements = t8_forest_get_local_num_elements(forest)
    # Get the number of ghost elements of forest.
    num_ghost_elements = t8_forest_get_num_ghosts(forest)
    # Get the number of trees that have elements of this process.
    num_local_trees = t8_forest_get_num_local_trees(forest)

    current_index = t8_locidx_t(0)

    local_num_conform = 0
    local_num_mortars = 0
    local_num_boundary = 0

    for itree in 0:(num_local_trees - 1)
        tree_class = t8_forest_get_tree_class(forest, itree)
        eclass_scheme = t8_forest_get_eclass_scheme(forest, tree_class)

        # Get the number of elements of this tree.
        num_elements_in_tree = t8_forest_get_tree_num_elements(forest, itree)

        for ielement in 0:(num_elements_in_tree - 1)
            element = t8_forest_get_element_in_tree(forest, itree, ielement)

            level = t8_element_level(eclass_scheme, element)

            num_faces = t8_element_num_faces(eclass_scheme, element)

            for iface in 0:(num_faces - 1)

                # Compute the `orientation` of the touching faces.
                if t8_element_is_root_boundary(eclass_scheme, element, iface) == 1
                    cmesh = t8_forest_get_cmesh(forest)
                    itree_in_cmesh = t8_forest_ltreeid_to_cmesh_ltreeid(forest, itree)
                    iface_in_tree = t8_element_tree_face(eclass_scheme, element, iface)
                    orientation_ref = Ref{Cint}()

                    t8_cmesh_get_face_neighbor(cmesh, itree_in_cmesh, iface_in_tree, C_NULL,
                                               orientation_ref)
                    orientation = orientation_ref[]
                else
                    orientation = zero(Cint)
                end

                pelement_indices_ref = Ref{Ptr{t8_locidx_t}}()
                pneighbor_leafs_ref = Ref{Ptr{Ptr{t8_element}}}()
                pneigh_scheme_ref = Ref{Ptr{t8_eclass_scheme}}()

                dual_faces_ref = Ref{Ptr{Cint}}()
                num_neighbors_ref = Ref{Cint}()

                forest_is_balanced = Cint(1)

                t8_forest_leaf_face_neighbors(forest, itree, element,
                                              pneighbor_leafs_ref, iface, dual_faces_ref,
                                              num_neighbors_ref,
                                              pelement_indices_ref, pneigh_scheme_ref,
                                              forest_is_balanced)

                num_neighbors = num_neighbors_ref[]
                dual_faces = unsafe_wrap(Array, dual_faces_ref[], num_neighbors)
                neighbor_ielements = unsafe_wrap(Array, pelement_indices_ref[],
                                                 num_neighbors)
                neighbor_leafs = unsafe_wrap(Array, pneighbor_leafs_ref[], num_neighbors)
                neighbor_scheme = pneigh_scheme_ref[]

                if num_neighbors > 0
                    neighbor_level = t8_element_level(neighbor_scheme, neighbor_leafs[1])

                    # Conforming interface: The second condition ensures we only visit the interface once.
                    if level == neighbor_level && current_index <= neighbor_ielements[1]
                        local_num_conform += 1

                        faces = (iface, dual_faces[1])
                        interface_id = local_num_conform

                        # Write data to interfaces container.
                        interfaces.neighbor_ids[1, interface_id] = current_index + 1
                        interfaces.neighbor_ids[2, interface_id] = neighbor_ielements[1] + 1

<<<<<<< HEAD
                        # Save interfaces.node_indices dimension specific in containers_3d.jl.
                        init_interface_node_indices!(interfaces, faces, orientation,
                                                     interface_id)
=======
                        # Iterate over primary and secondary element.
                        for side in 1:2
                            # Align interface in positive coordinate direction of primary element.
                            # For orientation == 1, the secondary element needs to be indexed backwards
                            # relative to the interface.
                            if side == 1 || orientation == 0
                                # Forward indexing
                                indexing = :i_forward
                            else
                                # Backward indexing
                                indexing = :i_backward
                            end

                            if faces[side] == 0
                                # Index face in negative x-direction
                                interfaces.node_indices[side, interface_id] = (:begin,
                                                                               indexing)
                            elseif faces[side] == 1
                                # Index face in positive x-direction
                                interfaces.node_indices[side, interface_id] = (:end,
                                                                               indexing)
                            elseif faces[side] == 2
                                # Index face in negative y-direction
                                interfaces.node_indices[side, interface_id] = (indexing,
                                                                               :begin)
                            else # faces[side] == 3
                                # Index face in positive y-direction
                                interfaces.node_indices[side, interface_id] = (indexing,
                                                                               :end)
                            end
                        end
>>>>>>> c450680c

                        # Non-conforming interface.
                    elseif level < neighbor_level
                        local_num_mortars += 1

                        faces = (dual_faces[1], iface)

                        mortar_id = local_num_mortars

                        # Last entry is the large element.
                        mortars.neighbor_ids[end, mortar_id] = current_index + 1

<<<<<<< HEAD
                        # Fill in the `mortars.neighbor_ids` array and reorder if necessary.
                        trixi_t8_init_mortar_neighbor_ids!(mortars, faces[2], faces[1],
                                                           orientation, neighbor_ielements,
                                                           mortar_id)

                        # Fill in the `mortars.node_indices` array.
                        init_mortar_node_indices!(mortars, faces, orientation, mortar_id)
=======
                        # First `1:end-1` entries are the smaller elements.
                        mortars.neighbor_ids[1:(end - 1), mortar_id] .= neighbor_ielements .+
                                                                        1

                        for side in 1:2
                            # Align mortar in positive coordinate direction of small side.
                            # For orientation == 1, the large side needs to be indexed backwards
                            # relative to the mortar.
                            if side == 1 || orientation == 0
                                # Forward indexing for small side or orientation == 0.
                                indexing = :i_forward
                            else
                                # Backward indexing for large side with reversed orientation.
                                indexing = :i_backward
                                # Since the orientation is reversed we have to account for this
                                # when filling the `neighbor_ids` array.
                                mortars.neighbor_ids[1, mortar_id] = neighbor_ielements[2] +
                                                                     1
                                mortars.neighbor_ids[2, mortar_id] = neighbor_ielements[1] +
                                                                     1
                            end

                            if faces[side] == 0
                                # Index face in negative x-direction
                                mortars.node_indices[side, mortar_id] = (:begin, indexing)
                            elseif faces[side] == 1
                                # Index face in positive x-direction
                                mortars.node_indices[side, mortar_id] = (:end, indexing)
                            elseif faces[side] == 2
                                # Index face in negative y-direction
                                mortars.node_indices[side, mortar_id] = (indexing, :begin)
                            else # faces[side] == 3
                                # Index face in positive y-direction
                                mortars.node_indices[side, mortar_id] = (indexing, :end)
                            end
                        end
>>>>>>> c450680c

                        # else: "level > neighbor_level" is skipped since we visit the mortar interface only once.
                    end

                    # Domain boundary.
                else
                    local_num_boundary += 1
                    boundary_id = local_num_boundary

                    boundaries.neighbor_ids[boundary_id] = current_index + 1

<<<<<<< HEAD
                    init_boundary_node_indices!(boundaries, iface, boundary_id)
=======
                    if iface == 0
                        # Index face in negative x-direction.
                        boundaries.node_indices[boundary_id] = (:begin, :i_forward)
                    elseif iface == 1
                        # Index face in positive x-direction.
                        boundaries.node_indices[boundary_id] = (:end, :i_forward)
                    elseif iface == 2
                        # Index face in negative y-direction.
                        boundaries.node_indices[boundary_id] = (:i_forward, :begin)
                    else # iface == 3
                        # Index face in positive y-direction.
                        boundaries.node_indices[boundary_id] = (:i_forward, :end)
                    end
>>>>>>> c450680c

                    # One-based indexing.
                    boundaries.name[boundary_id] = boundary_names[iface + 1, itree + 1]
                end

                t8_free(dual_faces_ref[])
                t8_free(pneighbor_leafs_ref[])
                t8_free(pelement_indices_ref[])
            end # for iface = ...

            current_index += 1
        end # for
    end # for

    return (interfaces = local_num_conform,
            mortars = local_num_mortars,
            boundaries = local_num_boundary)
end

function trixi_t8_get_local_element_levels(forest)
    # Check that forest is a committed, that is valid and usable, forest.
    @assert t8_forest_is_committed(forest) != 0

    levels = Vector{Int}(undef, t8_forest_get_local_num_elements(forest))

    # Get the number of trees that have elements of this process.
    num_local_trees = t8_forest_get_num_local_trees(forest)

    current_index = 0

    for itree in 0:(num_local_trees - 1)
        tree_class = t8_forest_get_tree_class(forest, itree)
        eclass_scheme = t8_forest_get_eclass_scheme(forest, tree_class)

        # Get the number of elements of this tree.
        num_elements_in_tree = t8_forest_get_tree_num_elements(forest, itree)

        for ielement in 0:(num_elements_in_tree - 1)
            element = t8_forest_get_element_in_tree(forest, itree, ielement)
            current_index += 1
            levels[current_index] = t8_element_level(eclass_scheme, element)
        end # for
    end # for

    return levels
end

# Callback function prototype to decide for refining and coarsening.
# If `is_family` equals 1, the first `num_elements` in elements
# form a family and we decide whether this family should be coarsened
# or only the first element should be refined.
# Otherwise `is_family` must equal zero and we consider the first entry
# of the element array for refinement. 
# Entries of the element array beyond the first `num_elements` are undefined.
# \param [in] forest       the forest to which the new elements belong
# \param [in] forest_from  the forest that is adapted.
# \param [in] which_tree   the local tree containing `elements`
# \param [in] lelement_id  the local element id in `forest_old` in the tree of the current element
# \param [in] ts           the eclass scheme of the tree
# \param [in] is_family    if 1, the first `num_elements` entries in `elements` form a family. If 0, they do not.
# \param [in] num_elements the number of entries in `elements` that are defined
# \param [in] elements     Pointers to a family or, if `is_family` is zero,
#                          pointer to one element.
# \return greater zero if the first entry in `elements` should be refined,
#         smaller zero if the family `elements` shall be coarsened,
#         zero else.
function adapt_callback(forest,
                        forest_from,
                        which_tree,
                        lelement_id,
                        ts,
                        is_family,
                        num_elements,
                        elements)::Cint
    num_levels = t8_forest_get_local_num_elements(forest_from)

    indicator_ptr = Ptr{Int}(t8_forest_get_user_data(forest))
    indicators = unsafe_wrap(Array, indicator_ptr, num_levels)

    offset = t8_forest_get_tree_element_offset(forest_from, which_tree)

    # Only allow coarsening for complete families.
    if indicators[offset + lelement_id + 1] < 0 && is_family == 0
        return Cint(0)
    end

    return Cint(indicators[offset + lelement_id + 1])
end

function trixi_t8_adapt_new(old_forest, indicators)
    # Check that forest is a committed, that is valid and usable, forest.
    @assert t8_forest_is_committed(old_forest) != 0

    # Init new forest.
    new_forest_ref = Ref{t8_forest_t}()
    t8_forest_init(new_forest_ref)
    new_forest = new_forest_ref[]

<<<<<<< HEAD
    let set_from = C_NULL, recursive = 0, set_for_coarsening = 0, no_repartition = 0,
        do_ghost = 1

=======
    let set_from = C_NULL, recursive = 0, set_for_coarsening = 0, no_repartition = 0
>>>>>>> c450680c
        t8_forest_set_user_data(new_forest, pointer(indicators))
        t8_forest_set_adapt(new_forest, old_forest, @t8_adapt_callback(adapt_callback),
                            recursive)
        t8_forest_set_balance(new_forest, set_from, no_repartition)
        t8_forest_set_partition(new_forest, set_from, set_for_coarsening)
<<<<<<< HEAD
        t8_forest_set_ghost(new_forest, do_ghost, T8_GHOST_FACES) # Note: MPI support not available yet so it is a dummy call.
=======
        t8_forest_set_ghost(new_forest, 1, T8_GHOST_FACES) # Note: MPI support not available yet so it is a dummy call.
>>>>>>> c450680c
        t8_forest_commit(new_forest)
    end

    return new_forest
end

function trixi_t8_get_difference(old_levels, new_levels, num_children)
    old_nelems = length(old_levels)
    new_nelems = length(new_levels)

    changes = Vector{Int}(undef, old_nelems)

    # Local element indices.
    old_index = 1
    new_index = 1

    while old_index <= old_nelems && new_index <= new_nelems
        if old_levels[old_index] < new_levels[new_index]
            # Refined.

            changes[old_index] = 1

            old_index += 1
            new_index += num_children

        elseif old_levels[old_index] > new_levels[new_index]
            # Coarsend.

            for child_index in old_index:(old_index + num_children - 1)
                changes[child_index] = -1
            end

            old_index += num_children
            new_index += 1

        else
            # No changes.

            changes[old_index] = 0

            old_index += 1
            new_index += 1
        end
    end

    return changes
end

# Coarsen or refine marked cells and rebalance forest. Return a difference between
# old and new mesh.
function trixi_t8_adapt!(mesh, indicators)
    old_levels = trixi_t8_get_local_element_levels(mesh.forest)

    forest_cached = trixi_t8_adapt_new(mesh.forest, indicators)

    new_levels = trixi_t8_get_local_element_levels(forest_cached)

    differences = trixi_t8_get_difference(old_levels, new_levels, 2^ndims(mesh))

    mesh.forest = forest_cached

    return differences
end<|MERGE_RESOLUTION|>--- conflicted
+++ resolved
@@ -93,8 +93,6 @@
                     elseif level < neighbor_level
                         local_num_mortars += 1
                     end
-<<<<<<< HEAD
-
                 else
                     local_num_boundary += 1
                 end
@@ -104,18 +102,6 @@
                 t8_free(pelement_indices_ref[])
             end # for
 
-=======
-
-                else
-                    local_num_boundary += 1
-                end
-
-                t8_free(dual_faces_ref[])
-                t8_free(pneighbor_leafs_ref[])
-                t8_free(pelement_indices_ref[])
-            end # for
-
->>>>>>> c450680c
             current_index += 1
         end # for
     end # for
@@ -209,44 +195,9 @@
                         interfaces.neighbor_ids[1, interface_id] = current_index + 1
                         interfaces.neighbor_ids[2, interface_id] = neighbor_ielements[1] + 1
 
-<<<<<<< HEAD
                         # Save interfaces.node_indices dimension specific in containers_3d.jl.
                         init_interface_node_indices!(interfaces, faces, orientation,
                                                      interface_id)
-=======
-                        # Iterate over primary and secondary element.
-                        for side in 1:2
-                            # Align interface in positive coordinate direction of primary element.
-                            # For orientation == 1, the secondary element needs to be indexed backwards
-                            # relative to the interface.
-                            if side == 1 || orientation == 0
-                                # Forward indexing
-                                indexing = :i_forward
-                            else
-                                # Backward indexing
-                                indexing = :i_backward
-                            end
-
-                            if faces[side] == 0
-                                # Index face in negative x-direction
-                                interfaces.node_indices[side, interface_id] = (:begin,
-                                                                               indexing)
-                            elseif faces[side] == 1
-                                # Index face in positive x-direction
-                                interfaces.node_indices[side, interface_id] = (:end,
-                                                                               indexing)
-                            elseif faces[side] == 2
-                                # Index face in negative y-direction
-                                interfaces.node_indices[side, interface_id] = (indexing,
-                                                                               :begin)
-                            else # faces[side] == 3
-                                # Index face in positive y-direction
-                                interfaces.node_indices[side, interface_id] = (indexing,
-                                                                               :end)
-                            end
-                        end
->>>>>>> c450680c
-
                         # Non-conforming interface.
                     elseif level < neighbor_level
                         local_num_mortars += 1
@@ -258,7 +209,6 @@
                         # Last entry is the large element.
                         mortars.neighbor_ids[end, mortar_id] = current_index + 1
 
-<<<<<<< HEAD
                         # Fill in the `mortars.neighbor_ids` array and reorder if necessary.
                         trixi_t8_init_mortar_neighbor_ids!(mortars, faces[2], faces[1],
                                                            orientation, neighbor_ielements,
@@ -266,44 +216,6 @@
 
                         # Fill in the `mortars.node_indices` array.
                         init_mortar_node_indices!(mortars, faces, orientation, mortar_id)
-=======
-                        # First `1:end-1` entries are the smaller elements.
-                        mortars.neighbor_ids[1:(end - 1), mortar_id] .= neighbor_ielements .+
-                                                                        1
-
-                        for side in 1:2
-                            # Align mortar in positive coordinate direction of small side.
-                            # For orientation == 1, the large side needs to be indexed backwards
-                            # relative to the mortar.
-                            if side == 1 || orientation == 0
-                                # Forward indexing for small side or orientation == 0.
-                                indexing = :i_forward
-                            else
-                                # Backward indexing for large side with reversed orientation.
-                                indexing = :i_backward
-                                # Since the orientation is reversed we have to account for this
-                                # when filling the `neighbor_ids` array.
-                                mortars.neighbor_ids[1, mortar_id] = neighbor_ielements[2] +
-                                                                     1
-                                mortars.neighbor_ids[2, mortar_id] = neighbor_ielements[1] +
-                                                                     1
-                            end
-
-                            if faces[side] == 0
-                                # Index face in negative x-direction
-                                mortars.node_indices[side, mortar_id] = (:begin, indexing)
-                            elseif faces[side] == 1
-                                # Index face in positive x-direction
-                                mortars.node_indices[side, mortar_id] = (:end, indexing)
-                            elseif faces[side] == 2
-                                # Index face in negative y-direction
-                                mortars.node_indices[side, mortar_id] = (indexing, :begin)
-                            else # faces[side] == 3
-                                # Index face in positive y-direction
-                                mortars.node_indices[side, mortar_id] = (indexing, :end)
-                            end
-                        end
->>>>>>> c450680c
 
                         # else: "level > neighbor_level" is skipped since we visit the mortar interface only once.
                     end
@@ -315,23 +227,7 @@
 
                     boundaries.neighbor_ids[boundary_id] = current_index + 1
 
-<<<<<<< HEAD
                     init_boundary_node_indices!(boundaries, iface, boundary_id)
-=======
-                    if iface == 0
-                        # Index face in negative x-direction.
-                        boundaries.node_indices[boundary_id] = (:begin, :i_forward)
-                    elseif iface == 1
-                        # Index face in positive x-direction.
-                        boundaries.node_indices[boundary_id] = (:end, :i_forward)
-                    elseif iface == 2
-                        # Index face in negative y-direction.
-                        boundaries.node_indices[boundary_id] = (:i_forward, :begin)
-                    else # iface == 3
-                        # Index face in positive y-direction.
-                        boundaries.node_indices[boundary_id] = (:i_forward, :end)
-                    end
->>>>>>> c450680c
 
                     # One-based indexing.
                     boundaries.name[boundary_id] = boundary_names[iface + 1, itree + 1]
@@ -430,23 +326,15 @@
     t8_forest_init(new_forest_ref)
     new_forest = new_forest_ref[]
 
-<<<<<<< HEAD
     let set_from = C_NULL, recursive = 0, set_for_coarsening = 0, no_repartition = 0,
         do_ghost = 1
 
-=======
-    let set_from = C_NULL, recursive = 0, set_for_coarsening = 0, no_repartition = 0
->>>>>>> c450680c
         t8_forest_set_user_data(new_forest, pointer(indicators))
         t8_forest_set_adapt(new_forest, old_forest, @t8_adapt_callback(adapt_callback),
                             recursive)
         t8_forest_set_balance(new_forest, set_from, no_repartition)
         t8_forest_set_partition(new_forest, set_from, set_for_coarsening)
-<<<<<<< HEAD
         t8_forest_set_ghost(new_forest, do_ghost, T8_GHOST_FACES) # Note: MPI support not available yet so it is a dummy call.
-=======
-        t8_forest_set_ghost(new_forest, 1, T8_GHOST_FACES) # Note: MPI support not available yet so it is a dummy call.
->>>>>>> c450680c
         t8_forest_commit(new_forest)
     end
 
