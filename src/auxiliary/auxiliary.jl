--- conflicted
+++ resolved
@@ -331,9 +331,6 @@
   )
 end
 
-<<<<<<< HEAD
-=======
-
 # Use the *experimental* feature in `Base` to add error hints for specific errors. We use it to
 # warn users in case they try to execute functions that are extended in package extensions which
 # have not yet been loaded.
@@ -359,5 +356,4 @@
 end
 
 
->>>>>>> 7d7e975c
 end # @muladd