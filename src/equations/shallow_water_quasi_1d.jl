# By default, Julia/LLVM does not use fused multiply-add operations (FMAs).
# Since these FMAs can increase the performance of many numerical algorithms,
# we need to opt-in explicitly.
# See https://ranocha.de/blog/Optimizing_EC_Trixi for further details.
@muladd begin
#! format: noindent

@doc raw"""
    ShallowWaterEquationsQuasi1D(; gravity, H0 = 0, threshold_limiter = nothing threshold_wet = nothing)

The quasi-1D shallow water equations (SWE). The equations are given by
```math
\begin{aligned}
  \frac{\partial}{\partial t}(a h) + \frac{\partial}{\partial x}(a h v) &= 0 \\
    \frac{\partial}{\partial t}(a h v) + \frac{\partial}{\partial x}(a h v^2)
    + g a h \frac{\partial}{\partial x}(h + b) &= 0
\end{aligned}
```
The unknown quantities of the Quasi-1D SWE are the water height ``h`` and the scaled velocity ``v``.
The gravitational constant is denoted by `g`, the (possibly) variable bottom topography function ``b(x)``, and (possibly) variable channel width ``a(x)``. The water height ``h`` is measured from the bottom topography ``b``, therefore one also defines the total water height as ``H = h + b``.

The additional quantity ``H_0`` is also available to store a reference value for the total water height that
is useful to set initial conditions or test the "lake-at-rest" well-balancedness.

Also, there are two thresholds which prevent numerical problems as well as instabilities. Both of them do not
have to be passed, as default values are defined within the struct. The first one, `threshold_limiter`, is
used in [`PositivityPreservingLimiterShallowWater`](@ref) on the water height, as a (small) shift on the initial
condition and cutoff before the next time step. The second one, `threshold_wet`, is applied on the water height to
define when the flow is "wet" before calculating the numerical flux.

The bottom topography function ``b(x)`` and channel width ``a(x)`` are set inside the initial condition routine
for a particular problem setup. To test the conservative form of the SWE one can set the bottom topography
variable `b` to zero and ``a`` to one. 

In addition to the unknowns, Trixi.jl currently stores the bottom topography and channel width values at the approximation points 
despite being fixed in time. This is done for convenience of computing the bottom topography gradients
on the fly during the approximation as well as computing auxiliary quantities like the total water height ``H``
or the entropy variables.
This affects the implementation and use of these equations in various ways:
* The flux values corresponding to the bottom topography and channel width must be zero.
* The bottom topography and channel width values must be included when defining initial conditions, boundary conditions or
  source terms.
* [`AnalysisCallback`](@ref) analyzes this variable.
* Trixi.jl's visualization tools will visualize the bottom topography and channel width by default.
"""

<<<<<<< HEAD
struct ShallowWaterEquationsQuasi1D{RealT <: Real} <:
       Trixi.AbstractShallowWaterEquations{1, 4}
=======
struct ShallowWaterEquationsQuasi1D{RealT <: Real} <: AbstractShallowWaterEquations{1, 4}
>>>>>>> 09ec4218
    gravity::RealT # gravitational constant
    H0::RealT      # constant "lake-at-rest" total water height
    # `threshold_limiter` used in `PositivityPreservingLimiterShallowWater` on water height,
    # as a (small) shift on the initial condition and cutoff before the next time step.
    # Default is 500*eps() which in double precision is ≈1e-13.
    threshold_limiter::RealT
    # `threshold_wet` applied on water height to define when the flow is "wet"
    # before calculating the numerical flux.
    # Default is 5*eps() which in double precision is ≈1e-15.
    threshold_wet::RealT
end

# Allow for flexibility to set the gravitational constant within an elixir depending on the
# application where `gravity_constant=1.0` or `gravity_constant=9.81` are common values.
# The reference total water height H0 defaults to 0.0 but is used for the "lake-at-rest"
# well-balancedness test cases.
# Strict default values for thresholds that performed well in many numerical experiments
function ShallowWaterEquationsQuasi1D(; gravity_constant, H0 = zero(gravity_constant),
                                      threshold_limiter = nothing,
                                      threshold_wet = nothing)
    T = promote_type(typeof(gravity_constant), typeof(H0))
    if threshold_limiter === nothing
        threshold_limiter = 500 * eps(T)
    end
    if threshold_wet === nothing
        threshold_wet = 5 * eps(T)
    end
    ShallowWaterEquationsQuasi1D(gravity_constant, H0, threshold_limiter, threshold_wet)
end

<<<<<<< HEAD
have_nonconservative_terms(::ShallowWaterEquationsQuasi1D) = Trixi.True()
function varnames(::typeof(cons2cons), ::ShallowWaterEquationsQuasi1D)
    ("a_h", "a_h_v", "b", "a")
end
=======
have_nonconservative_terms(::ShallowWaterEquationsQuasi1D) = True()
varnames(::typeof(cons2cons), ::ShallowWaterEquationsQuasi1D) = ("a_h", "a_h_v", "b", "a")
>>>>>>> 09ec4218
# Note, we use the total water height, H = h + b, as the first primitive variable for easier
# visualization and setting initial conditions
varnames(::typeof(cons2prim), ::ShallowWaterEquationsQuasi1D) = ("H", "v", "b", "a")

# Set initial conditions at physical location `x` for time `t`
#need to revise
"""
    initial_condition_convergence_test(x, t, equations::ShallowWaterEquationsQuasi1D)

A smooth initial condition used for convergence tests in combination with
[`source_terms_convergence_test`](@ref)
(and [`BoundaryConditionDirichlet(initial_condition_convergence_test)`](@ref) in non-periodic domains).
"""
function initial_condition_convergence_test(x, t,
                                            equations::ShallowWaterEquationsQuasi1D)
    # generates a manufactured solution. 
    # some constants are chosen such that the function is periodic on the domain [0,sqrt(2)]
    Omega = sqrt(2) * pi
    H = 2.0 + 0.5 * sin(Omega * x[1] - t)
    v = 0.25
    b = 0.2 - 0.05 * sin(1 * sqrt(2) * pi * x[1])
    a = 1 + 0.1 * cos(sqrt(2) * pi * x[1])
    return prim2cons(SVector(H, v, b, a), equations)
end

"""
    source_terms_convergence_test(u, x, t, equations::ShallowWaterEquationsQuasi1D)

Source terms used for convergence tests in combination with
[`initial_condition_convergence_test`](@ref)
(and [`BoundaryConditionDirichlet(initial_condition_convergence_test)`](@ref) in non-periodic domains).

This manufactured solution source term is specifically designed for the bottom topography function
`b(x) = 0.2 - 0.05 * sin(sqrt(2) * pi *x[1])` and channel width 'a(x)= 1 + 0.1 * cos(sqrt(2) * pi * x[1])'
as defined in [`initial_condition_convergence_test`](@ref).
"""

@inline function source_terms_convergence_test(u, x, t,
                                               equations::ShallowWaterEquationsQuasi1D)
    # Same settings as in `initial_condition_convergence_test`. Some derivative simplify because
    # this manufactured solution velocity is taken to be constant
    Omega = sqrt(2) * pi
    H = 2.0 + 0.5 * sin(Omega * x[1] - t)
    H_x = 0.5 * cos(Omega * x[1] - t) * Omega
    H_t = -0.5 * cos(Omega * x[1] - t)

    v = 0.25

    b = 0.2 - 0.05 * sin(sqrt(2) * pi * x[1])
    b_x = -0.05 * cos(sqrt(2) * pi * x[1]) * sqrt(2) * pi

    a = 1 + 0.1 * cos(sqrt(2) * pi * x[1])
    a_x = -0.1 * sin(sqrt(2) * pi * x[1]) * sqrt(2) * pi

    du1 = a * H_t + v * (a_x * (H - b) + a * (H_x - b_x))
    du2 = v * du1 + a * (equations.gravity * (H - b) * H_x)

    return SVector(du1, du2, 0.0, 0.0)
end

<<<<<<< HEAD
"""
    boundary_condition_slip_wall(u_inner, orientation_or_normal, x, t, surface_flux_function,
                                 equations::ShallowWaterEquationsQuasi1D)

Create a boundary state by reflecting the normal velocity component and keep
the tangential velocity component unchanged. The boundary water height is taken from
the internal value.

For details see Section 9.2.5 of the book:
- Eleuterio F. Toro (2001)
  Shock-Capturing Methods for Free-Surface Shallow Flows
  1st edition
  ISBN 0471987662
"""

function boundary_condition_slip_wall(u_inner, orientation_or_normal, direction,
                                      x, t, surface_flux_function,
                                      equations::ShallowWaterEquationsQuasi1D)
    # create the "external" boundary solution state
    u_boundary = SVector(u_inner[1],
                         -u_inner[2],
                         u_inner[3],
                         u_inner[4])

    # calculate the boundary flux
    if iseven(direction) # u_inner is "left" of boundary, u_boundary is "right" of boundary
        f = surface_flux_function(u_inner, u_boundary, orientation_or_normal, equations)
    else # u_boundary is "left" of boundary, u_inner is "right" of boundary
        f = surface_flux_function(u_boundary, u_inner, orientation_or_normal, equations)
    end
    return f
end
=======
>>>>>>> 09ec4218

# Calculate 1D flux for a single point
# Note, the bottom topography and channel width have no flux
@inline function flux(u, orientation::Integer, equations::ShallowWaterEquationsQuasi1D)
    a_h, a_h_v, _, a = u
    h = waterheight(u, equations)
    v = velocity(u, equations)

    p = 0.5 * a * equations.gravity * h^2

    f1 = a_h_v
    f2 = a_h_v * v + p

    return SVector(f1, f2, zero(eltype(u)), zero(eltype(u)))
end

"""
flux_nonconservative_chan_etal(u_ll, u_rr, orientation::Integer,
                                                equations::ShallowWaterEquationsQuasi1D)

Non-symmetric two-point volume flux discretizing the nonconservative (source) term
that contains the gradient of the bottom topography [`ShallowWaterEquationsQuasi1D`](@ref) 
and the channel width.

Further details are available in the paper:
- Jesse Chan, Khemraj Shukla, Xinhui Wu, Ruofeng Liu, Prani Nalluri (2023)
    High order entropy stable schemes for the quasi-one-dimensional
    shallow water and compressible Euler equations
    [DOI: 10.48550/arXiv.2307.12089](https://doi.org/10.48550/arXiv.2307.12089)
"""

@inline function flux_nonconservative_chan_etal(u_ll, u_rr, orientation::Integer,
                                                equations::ShallowWaterEquationsQuasi1D)
    a_h_ll, _, b_ll, a_ll = u_ll
    a_h_rr, _, b_rr, a_rr = u_rr

    h_ll = waterheight(u_ll, equations)
    h_rr = waterheight(u_rr, equations)

    z = zero(eltype(u_ll))

    return SVector(z, equations.gravity * a_ll * h_ll * (h_rr + b_rr), z, z)
end

"""
    flux_chan_etal(u_ll, u_rr, orientation,
                          equations::ShallowWaterEquationsQuasi1D)

Total energy conservative (mathematical entropy for quasi shallow water equations) split form.
When the bottom topography is nonzero this scheme will be well-balanced when used as a `volume_flux`.
The `surface_flux` should still use, e.g., [`FluxPlusDissipation(flux_chan_etal, DissipationLocalLaxFriedrichs())`](@ref).

Further details are available in the paper:
- Jesse Chan, Khemraj Shukla, Xinhui Wu, Ruofeng Liu, Prani Nalluri (2023) 
  High order entropy stable schemes for the quasi-one-dimensional
  shallow water and compressible Euler equations
  [DOI: 10.48550/arXiv.2307.12089](https://doi.org/10.48550/arXiv.2307.12089)
"""

@inline function flux_chan_etal(u_ll, u_rr, orientation::Integer,
                                equations::ShallowWaterEquationsQuasi1D)
    a_h_ll, a_h_v_ll, _, _ = u_ll
    a_h_rr, a_h_v_rr, _, _ = u_rr

    v_ll = velocity(u_ll, equations)
    v_rr = velocity(u_rr, equations)

    f1 = 0.5 * (a_h_v_ll + a_h_v_rr)
    f2 = f1 * 0.5 * (v_ll + v_rr)

    return SVector(f1, f2, zero(eltype(u_ll)), zero(eltype(u_ll)))
end

# Calculate maximum wave speed for local Lax-Friedrichs-type dissipation as the
# maximum velocity magnitude plus the maximum speed of sound
@inline function max_abs_speed_naive(u_ll, u_rr, orientation::Integer,
                                     equations::ShallowWaterEquationsQuasi1D)
    # Get the velocity quantities
    v_ll = velocity(u_ll, equations)
    v_rr = velocity(u_rr, equations)

    # Calculate the wave celerity on the left and right
    h_ll = waterheight(u_ll, equations)
    h_rr = waterheight(u_rr, equations)
    c_ll = sqrt(equations.gravity * h_ll)
    c_rr = sqrt(equations.gravity * h_rr)

    return max(abs(v_ll), abs(v_rr)) + max(c_ll, c_rr)
end

# Specialized `DissipationLocalLaxFriedrichs` to avoid spurious dissipation in the bottom topography
@inline function (dissipation::DissipationLocalLaxFriedrichs)(u_ll, u_rr,
                                                              orientation_or_normal_direction,
                                                              equations::ShallowWaterEquationsQuasi1D)
    λ = dissipation.max_abs_speed(u_ll, u_rr, orientation_or_normal_direction,
                                  equations)
    diss = -0.5 * λ * (u_rr - u_ll)
    return SVector(diss[1], diss[2], zero(eltype(u_ll)), zero(eltype(u_ll)))
end

# Helper function to extract the velocity vector from the conservative variables
@inline function velocity(u, equations::ShallowWaterEquationsQuasi1D)
    a_h, a_h_v, _, _ = u

    v = a_h_v / a_h

    return v
end

# Convert conservative variables to primitive
@inline function cons2prim(u, equations::ShallowWaterEquationsQuasi1D)
    a_h, _, b, a = u
    h = a_h / a
    H = h + b
    v = velocity(u, equations)
    return SVector(H, v, b, a)
end

#Convert conservative variables to entropy variables
# Note, only the first two are the entropy variables, the third and foruth entries still
# just carry the bottom topography and channel width values for convenience
@inline function cons2entropy(u, equations::ShallowWaterEquationsQuasi1D)
    a_h, a_h_v, b, a = u
    h = waterheight(u, equations)
    v = velocity(u, equations)
    #entropy variables are the same as ones in standard shallow water equations
    w1 = equations.gravity * (h + b) - 0.5 * v^2
    w2 = v

    return SVector(w1, w2, b, a)
end

# Convert primitive to conservative variables
@inline function prim2cons(prim, equations::ShallowWaterEquationsQuasi1D)
    H, v, b, a = prim

    a_h = a * (H - b)
    a_h_v = a_h * v
    return SVector(a_h, a_h_v, b, a)
end

@inline function waterheight(u, equations::ShallowWaterEquationsQuasi1D)
    return u[1] / u[4]
end


# Entropy function for the shallow water equations is the total energy
@inline function entropy(cons, equations::ShallowWaterEquationsQuasi1D)
    a = cons[4]
    return a * energy_total(cons, equations)
end

# Calculate total energy for a conservative state `cons`
@inline function energy_total(cons, equations::ShallowWaterEquationsQuasi1D)
    a_h, a_h_v, b, a = cons
<<<<<<< HEAD
    e = (a_h_v^2) / (2 * a_h) + 0.5 * equations.gravity * (a_h^2 / a) +
        equations.gravity * a_h * b
=======
    e = (a_h_v^2) / (2 * a * a_h) + 0.5 * equations.gravity * (a_h^2 / a) + equations.gravity * a_h * b
>>>>>>> 09ec4218
    return e
end



end # @muladd<|MERGE_RESOLUTION|>--- conflicted
+++ resolved
@@ -44,12 +44,7 @@
 * Trixi.jl's visualization tools will visualize the bottom topography and channel width by default.
 """
 
-<<<<<<< HEAD
-struct ShallowWaterEquationsQuasi1D{RealT <: Real} <:
-       Trixi.AbstractShallowWaterEquations{1, 4}
-=======
 struct ShallowWaterEquationsQuasi1D{RealT <: Real} <: AbstractShallowWaterEquations{1, 4}
->>>>>>> 09ec4218
     gravity::RealT # gravitational constant
     H0::RealT      # constant "lake-at-rest" total water height
     # `threshold_limiter` used in `PositivityPreservingLimiterShallowWater` on water height,
@@ -80,15 +75,8 @@
     ShallowWaterEquationsQuasi1D(gravity_constant, H0, threshold_limiter, threshold_wet)
 end
 
-<<<<<<< HEAD
-have_nonconservative_terms(::ShallowWaterEquationsQuasi1D) = Trixi.True()
-function varnames(::typeof(cons2cons), ::ShallowWaterEquationsQuasi1D)
-    ("a_h", "a_h_v", "b", "a")
-end
-=======
 have_nonconservative_terms(::ShallowWaterEquationsQuasi1D) = True()
 varnames(::typeof(cons2cons), ::ShallowWaterEquationsQuasi1D) = ("a_h", "a_h_v", "b", "a")
->>>>>>> 09ec4218
 # Note, we use the total water height, H = h + b, as the first primitive variable for easier
 # visualization and setting initial conditions
 varnames(::typeof(cons2prim), ::ShallowWaterEquationsQuasi1D) = ("H", "v", "b", "a")
@@ -149,41 +137,6 @@
     return SVector(du1, du2, 0.0, 0.0)
 end
 
-<<<<<<< HEAD
-"""
-    boundary_condition_slip_wall(u_inner, orientation_or_normal, x, t, surface_flux_function,
-                                 equations::ShallowWaterEquationsQuasi1D)
-
-Create a boundary state by reflecting the normal velocity component and keep
-the tangential velocity component unchanged. The boundary water height is taken from
-the internal value.
-
-For details see Section 9.2.5 of the book:
-- Eleuterio F. Toro (2001)
-  Shock-Capturing Methods for Free-Surface Shallow Flows
-  1st edition
-  ISBN 0471987662
-"""
-
-function boundary_condition_slip_wall(u_inner, orientation_or_normal, direction,
-                                      x, t, surface_flux_function,
-                                      equations::ShallowWaterEquationsQuasi1D)
-    # create the "external" boundary solution state
-    u_boundary = SVector(u_inner[1],
-                         -u_inner[2],
-                         u_inner[3],
-                         u_inner[4])
-
-    # calculate the boundary flux
-    if iseven(direction) # u_inner is "left" of boundary, u_boundary is "right" of boundary
-        f = surface_flux_function(u_inner, u_boundary, orientation_or_normal, equations)
-    else # u_boundary is "left" of boundary, u_inner is "right" of boundary
-        f = surface_flux_function(u_boundary, u_inner, orientation_or_normal, equations)
-    end
-    return f
-end
-=======
->>>>>>> 09ec4218
 
 # Calculate 1D flux for a single point
 # Note, the bottom topography and channel width have no flux
@@ -339,12 +292,7 @@
 # Calculate total energy for a conservative state `cons`
 @inline function energy_total(cons, equations::ShallowWaterEquationsQuasi1D)
     a_h, a_h_v, b, a = cons
-<<<<<<< HEAD
-    e = (a_h_v^2) / (2 * a_h) + 0.5 * equations.gravity * (a_h^2 / a) +
-        equations.gravity * a_h * b
-=======
     e = (a_h_v^2) / (2 * a * a_h) + 0.5 * equations.gravity * (a_h^2 / a) + equations.gravity * a_h * b
->>>>>>> 09ec4218
     return e
 end
 
