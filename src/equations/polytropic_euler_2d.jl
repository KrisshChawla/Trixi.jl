--- conflicted
+++ resolved
@@ -292,48 +292,4 @@
     return p
 end
 
-<<<<<<< HEAD
-=======
-"""
-initial_condition_convergence_test(x, t, equations::PolytropicEulerEquations2D)
-
-Manufactured smooth initial condition used for convergence tests.
-"""
-function initial_condition_convergence_test(x, t, equations::PolytropicEulerEquations2D)
-    # manufactured initial condition from Winters (2019) [0.1007/s10543-019-00789-w]
-    # domain must be set to [0, 1] x [0, 1]
-    h = 8 + cos(2 * pi * x[1]) * sin(2 * pi * x[2]) * cos(2 * pi * t)
-
-    return SVector(h, h / 2, 3 * h / 2)
-end
-
-
-"""
-source_terms_eoc_test_polytropic(u, x, t, equations::PolytropicEulerEquations2D)
-
-"""
-@inline function source_terms_convergence_test(u, x, t,
-                                               equations::PolytropicEulerEquations2D)
-
-    # Residual from Winters (2019) [0.1007/s10543-019-00789-w] eq. (5.2).
-    h = 8 + cos(2 * pi * x[1]) * sin(2 * pi * x[2]) * cos(2 * pi * t)
-    h_t = -2 * pi * cos(2 * pi * x[1]) * sin(2 * pi * x[2]) * sin(2 * pi * t)
-    h_x = -2 * pi * sin(2 * pi * x[1]) * sin(2 * pi * x[2]) * cos(2 * pi * t)
-    h_y = 2 * pi * cos(2 * pi * x[1]) * cos(2 * pi * x[2]) * cos(2 * pi * t)
-
-    rho_x = h_x
-    rho_y = h_y
-
-    b = equations.kappa * equations.gamma * h^(equations.gamma-1)
-
-    r_1 = h_t + h_x / 2 + 3 / 2 * h_y
-    r_2 = h_t / 2 + h_x / 4 + b * rho_x + 3 / 4 * h_y
-    r_3 = 3 / 2 * h_t + 3 / 4 * h_x + 9 / 4 * h_y + b * rho_y
-
-    return SVector(r_1, r_2, r_3)
-
-    # return SVector(0.0, 0.0, 0.0)
-end
-
->>>>>>> 66d51618
 end # @muladd