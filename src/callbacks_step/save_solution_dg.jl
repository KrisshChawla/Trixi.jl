# By default, Julia/LLVM does not use fused multiply-add operations (FMAs).
# Since these FMAs can increase the performance of many numerical algorithms,
# we need to opt-in explicitly.
# See https://ranocha.de/blog/Optimizing_EC_Trixi for further details.
@muladd begin
#! format: noindent

function save_solution_file(u, time, dt, timestep,
<<<<<<< HEAD
                            mesh::Union{SerialTreeMesh, StructuredMesh, UnstructuredMesh2D, SerialP4estMesh, SerialT8codeMesh},
=======
                            mesh::Union{SerialTreeMesh, StructuredMesh,
                                        UnstructuredMesh2D, SerialP4estMesh},
>>>>>>> e8494614
                            equations, dg::DG, cache,
                            solution_callback, element_variables = Dict{Symbol, Any}();
                            system = "")
    @unpack output_directory, solution_variables = solution_callback

    # Filename based on current time step
    if isempty(system)
        filename = joinpath(output_directory, @sprintf("solution_%06d.h5", timestep))
    else
        filename = joinpath(output_directory,
                            @sprintf("solution_%s_%06d.h5", system, timestep))
    end

    # Convert to different set of variables if requested
    if solution_variables === cons2cons
        data = u
        n_vars = nvariables(equations)
    else
        # Reinterpret the solution array as an array of conservative variables,
        # compute the solution variables via broadcasting, and reinterpret the
        # result as a plain array of floating point numbers
        data = Array(reinterpret(eltype(u),
                                 solution_variables.(reinterpret(SVector{
                                                                         nvariables(equations),
                                                                         eltype(u)}, u),
                                                     Ref(equations))))

        # Find out variable count by looking at output from `solution_variables` function
        n_vars = size(data, 1)
    end

    # Open file (clobber existing content)
    h5open(filename, "w") do file
        # Add context information as attributes
        attributes(file)["ndims"] = ndims(mesh)
        attributes(file)["equations"] = get_name(equations)
        attributes(file)["polydeg"] = polydeg(dg)
        attributes(file)["n_vars"] = n_vars
        attributes(file)["n_elements"] = nelements(dg, cache)
        attributes(file)["mesh_type"] = get_name(mesh)
        attributes(file)["mesh_file"] = splitdir(mesh.current_filename)[2]
        attributes(file)["time"] = convert(Float64, time) # Ensure that `time` is written as a double precision scalar
        attributes(file)["dt"] = convert(Float64, dt) # Ensure that `dt` is written as a double precision scalar
        attributes(file)["timestep"] = timestep

        # Store each variable of the solution data
        for v in 1:n_vars
            # Convert to 1D array
            file["variables_$v"] = vec(data[v, .., :])

            # Add variable name as attribute
            var = file["variables_$v"]
            attributes(var)["name"] = varnames(solution_variables, equations)[v]
        end

        # Store element variables
        for (v, (key, element_variable)) in enumerate(element_variables)
            # Add to file
            file["element_variables_$v"] = element_variable

            # Add variable name as attribute
            var = file["element_variables_$v"]
            attributes(var)["name"] = string(key)
        end
    end

    return filename
end

function save_solution_file(u, time, dt, timestep,
                            mesh::Union{ParallelTreeMesh, ParallelP4estMesh}, equations,
                            dg::DG, cache,
                            solution_callback, element_variables = Dict{Symbol, Any}();
                            system = "")
    @unpack output_directory, solution_variables = solution_callback

    # Filename based on current time step
    if isempty(system)
        filename = joinpath(output_directory, @sprintf("solution_%06d.h5", timestep))
    else
        filename = joinpath(output_directory,
                            @sprintf("solution_%s_%06d.h5", system, timestep))
    end

    # Convert to different set of variables if requested
    if solution_variables === cons2cons
        data = u
        n_vars = nvariables(equations)
    else
        # Reinterpret the solution array as an array of conservative variables,
        # compute the solution variables via broadcasting, and reinterpret the
        # result as a plain array of floating point numbers
        data = Array(reinterpret(eltype(u),
                                 solution_variables.(reinterpret(SVector{
                                                                         nvariables(equations),
                                                                         eltype(u)}, u),
                                                     Ref(equations))))

        # Find out variable count by looking at output from `solution_variables` function
        n_vars = size(data, 1)
    end

    if HDF5.has_parallel()
        save_solution_file_parallel(data, time, dt, timestep, n_vars, mesh, equations,
                                    dg, cache, solution_variables, filename,
                                    element_variables)
    else
        save_solution_file_on_root(data, time, dt, timestep, n_vars, mesh, equations,
                                   dg, cache, solution_variables, filename,
                                   element_variables)
    end
end

function save_solution_file_parallel(data, time, dt, timestep, n_vars,
                                     mesh::Union{ParallelTreeMesh, ParallelP4estMesh},
                                     equations, dg::DG, cache,
                                     solution_variables, filename,
                                     element_variables = Dict{Symbol, Any}())

    # Calculate element and node counts by MPI rank
    element_size = nnodes(dg)^ndims(mesh)
    element_counts = cache.mpi_cache.n_elements_by_rank
    node_counts = element_counts * element_size
    # Cumulative sum of elements per rank starting with an additional 0
    cum_element_counts = append!(zeros(eltype(element_counts), 1),
                                 cumsum(element_counts))
    # Cumulative sum of nodes per rank starting with an additional 0
    cum_node_counts = append!(zeros(eltype(node_counts), 1), cumsum(node_counts))

    # Open file using parallel HDF5 (clobber existing content)
    h5open(filename, "w", mpi_comm()) do file
        # Add context information as attributes
        attributes(file)["ndims"] = ndims(mesh)
        attributes(file)["equations"] = get_name(equations)
        attributes(file)["polydeg"] = polydeg(dg)
        attributes(file)["n_vars"] = n_vars
        attributes(file)["n_elements"] = nelementsglobal(dg, cache)
        attributes(file)["mesh_type"] = get_name(mesh)
        attributes(file)["mesh_file"] = splitdir(mesh.current_filename)[2]
        attributes(file)["time"] = convert(Float64, time) # Ensure that `time` is written as a double precision scalar
        attributes(file)["dt"] = convert(Float64, dt) # Ensure that `dt` is written as a double precision scalar
        attributes(file)["timestep"] = timestep

        # Store each variable of the solution data
        for v in 1:n_vars
            # Need to create dataset explicitly in parallel case
            var = create_dataset(file, "/variables_$v", datatype(eltype(data)),
                                 dataspace((ndofsglobal(mesh, dg, cache),)))
            # Write data of each process in slices (ranks start with 0)
            slice = (cum_node_counts[mpi_rank() + 1] + 1):cum_node_counts[mpi_rank() + 2]
            # Convert to 1D array
            var[slice] = vec(data[v, .., :])
            # Add variable name as attribute
            attributes(var)["name"] = varnames(solution_variables, equations)[v]
        end

        # Store element variables
        for (v, (key, element_variable)) in enumerate(element_variables)
            # Need to create dataset explicitly in parallel case
            var = create_dataset(file, "/element_variables_$v",
                                 datatype(eltype(element_variable)),
                                 dataspace((nelementsglobal(dg, cache),)))

            # Write data of each process in slices (ranks start with 0)
            slice = (cum_element_counts[mpi_rank() + 1] + 1):cum_element_counts[mpi_rank() + 2]
            # Add to file
            var[slice] = element_variable
            # Add variable name as attribute
            attributes(var)["name"] = string(key)
        end
    end

    return filename
end

function save_solution_file_on_root(data, time, dt, timestep, n_vars,
                                    mesh::Union{ParallelTreeMesh, ParallelP4estMesh},
                                    equations, dg::DG, cache,
                                    solution_variables, filename,
                                    element_variables = Dict{Symbol, Any}())

    # Calculate element and node counts by MPI rank
    element_size = nnodes(dg)^ndims(mesh)
    element_counts = convert(Vector{Cint}, collect(cache.mpi_cache.n_elements_by_rank))
    node_counts = element_counts * Cint(element_size)

    # non-root ranks only send data
    if !mpi_isroot()
        # Send nodal data to root
        for v in 1:n_vars
            MPI.Gatherv!(vec(data[v, .., :]), nothing, mpi_root(), mpi_comm())
        end

        # Send element data to root
        for (key, element_variable) in element_variables
            MPI.Gatherv!(element_variable, nothing, mpi_root(), mpi_comm())
        end

        return filename
    end

    # Open file (clobber existing content)
    h5open(filename, "w") do file
        # Add context information as attributes
        attributes(file)["ndims"] = ndims(mesh)
        attributes(file)["equations"] = get_name(equations)
        attributes(file)["polydeg"] = polydeg(dg)
        attributes(file)["n_vars"] = n_vars
        attributes(file)["n_elements"] = nelementsglobal(dg, cache)
        attributes(file)["mesh_type"] = get_name(mesh)
        attributes(file)["mesh_file"] = splitdir(mesh.current_filename)[2]
        attributes(file)["time"] = convert(Float64, time) # Ensure that `time` is written as a double precision scalar
        attributes(file)["dt"] = convert(Float64, dt) # Ensure that `dt` is written as a double precision scalar
        attributes(file)["timestep"] = timestep

        # Store each variable of the solution data
        for v in 1:n_vars
            # Convert to 1D array
            recv = Vector{eltype(data)}(undef, sum(node_counts))
            MPI.Gatherv!(vec(data[v, .., :]), MPI.VBuffer(recv, node_counts),
                         mpi_root(), mpi_comm())
            file["variables_$v"] = recv

            # Add variable name as attribute
            var = file["variables_$v"]
            attributes(var)["name"] = varnames(solution_variables, equations)[v]
        end

        # Store element variables
        for (v, (key, element_variable)) in enumerate(element_variables)
            # Add to file
            recv = Vector{eltype(data)}(undef, sum(element_counts))
            MPI.Gatherv!(element_variable, MPI.VBuffer(recv, element_counts),
                         mpi_root(), mpi_comm())
            file["element_variables_$v"] = recv

            # Add variable name as attribute
            var = file["element_variables_$v"]
            attributes(var)["name"] = string(key)
        end
    end

    return filename
end
end # @muladd<|MERGE_RESOLUTION|>--- conflicted
+++ resolved
@@ -6,12 +6,8 @@
 #! format: noindent
 
 function save_solution_file(u, time, dt, timestep,
-<<<<<<< HEAD
-                            mesh::Union{SerialTreeMesh, StructuredMesh, UnstructuredMesh2D, SerialP4estMesh, SerialT8codeMesh},
-=======
                             mesh::Union{SerialTreeMesh, StructuredMesh,
-                                        UnstructuredMesh2D, SerialP4estMesh},
->>>>>>> e8494614
+                                        UnstructuredMesh2D, SerialP4estMesh, SerialT8codeMesh},
                             equations, dg::DG, cache,
                             solution_callback, element_variables = Dict{Symbol, Any}();
                             system = "")
