
function max_dt_hyperbolic(u::AbstractArray{<:Any,4}, t, mesh::TreeMesh{2},
                           constant_speed::Val{false}, equations, dg::DG, cache)
  # to avoid a division by zero if the speed vanishes everywhere,
  # e.g. for steady-state linear advection
  max_scaled_speed = nextfloat(zero(t))

  for element in eachelement(dg, cache)
    max_λ1 = max_λ2 = zero(max_scaled_speed)
    for j in eachnode(dg), i in eachnode(dg)
      u_node = get_node_vars(u, equations, dg, i, j, element)
      λ1, λ2 = max_abs_speeds(u_node, equations)
      max_λ1 = max(max_λ1, λ1)
      max_λ2 = max(max_λ2, λ2)
    end
    inv_jacobian = cache.elements.inverse_jacobian[element]
    max_scaled_speed = max(max_scaled_speed, inv_jacobian * (max_λ1 + max_λ2))
  end

  return 2 / (nnodes(dg) * max_scaled_speed)
end


function max_dt_hyperbolic(u::AbstractArray{<:Any,4}, t, mesh::TreeMesh{2},
                           constant_speed::Val{true}, equations, dg::DG, cache)
  # to avoid a division by zero if the speed vanishes everywhere,
  # e.g. for steady-state linear advection
  max_scaled_speed = nextfloat(zero(t))

  for element in eachelement(dg, cache)
    max_λ1, max_λ2 = max_abs_speeds(equations)
    inv_jacobian = cache.elements.inverse_jacobian[element]
    max_scaled_speed = max(max_scaled_speed, inv_jacobian * (max_λ1 + max_λ2))
  end

  return 2 / (nnodes(dg) * max_scaled_speed)
end


function max_dt_hyperbolic(u::AbstractArray{<:Any,4}, t, mesh::ParallelTreeMesh{2},
                           constant_speed::Val{false}, equations, dg::DG, cache)
  # call the method accepting a general `mesh::TreeMesh{2}`
  # TODO: MPI, we should improve this; maybe we should dispatch on `u`
  #       and create some MPI array type, overloading broadcasting and mapreduce etc.
  #       Then, this specific array type should also work well with DiffEq etc.
  dt = invoke(max_dt_hyperbolic,
    Tuple{typeof(u), typeof(t), TreeMesh{2},
          typeof(constant_speed), typeof(equations), typeof(dg), typeof(cache)},
    u, t, mesh, constant_speed, equations, dg, cache)
  dt = MPI.Allreduce!(Ref(dt), min, mpi_comm())[]

  return dt
end


function max_dt_hyperbolic(u::AbstractArray{<:Any,4}, t, mesh::ParallelTreeMesh{2},
                           constant_speed::Val{true}, equations, dg::DG, cache)
  # call the method accepting a general `mesh::TreeMesh{2}`
  # TODO: MPI, we should improve this; maybe we should dispatch on `u`
  #       and create some MPI array type, overloading broadcasting and mapreduce etc.
  #       Then, this specific array type should also work well with DiffEq etc.
  dt = invoke(max_dt_hyperbolic,
    Tuple{typeof(u), typeof(t), TreeMesh{2},
          typeof(constant_speed), typeof(equations), typeof(dg), typeof(cache)},
    u, t, mesh, constant_speed, equations, dg, cache)
  dt = MPI.Allreduce!(Ref(dt), min, mpi_comm())[]

  return dt
end


<<<<<<< HEAD
function max_dt_parabolic(u::AbstractArray{<:Any,4}, t, mesh::TreeMesh{2},
                          constant_speed::Val{true}, equations, dg::DG, cache)
  # to avoid a division by zero if the diffusion vanishes everywhere,
  # e.g. for steady-state linear advection
  max_scaled_diffusion = nextfloat(zero(t))

  for element in eachelement(dg, cache)
    max_λ1, max_λ2 = max_abs_diffusions(equations)
    inv_jacobian = cache.elements.inverse_jacobian[element]
    max_scaled_diffusion = max(max_scaled_diffusion, inv_jacobian^2 * (max_λ1 + max_λ2))
  end

  return 2^2 / (nnodes(dg)^2 * max_scaled_diffusion)
=======
function max_dt(u::AbstractArray{<:Any,4}, t, mesh::StructuredMesh,
                constant_speed::Val{false}, equations, dg::DG, cache)
  # to avoid a division by zero if the speed vanishes everywhere,
  # e.g. for steady-state linear advection
  max_scaled_speed = nextfloat(zero(t))

  @unpack coordinates_min, coordinates_max = mesh

  dx = (coordinates_max[1] - coordinates_min[1]) / size(mesh, 1)
  dy = (coordinates_max[2] - coordinates_min[2]) / size(mesh, 2)

  for element in eachelement(dg, cache)
    max_λ1 = max_λ2 = zero(max_scaled_speed)
    for j in eachnode(dg), i in eachnode(dg)
      u_node = get_node_vars(u, equations, dg, i, j, element)
      λ1, λ2 = max_abs_speeds(u_node, equations)
      λ1 *= 0.5 * dy
      λ2 *= 0.5 * dx
      max_λ1 = max(max_λ1, λ1)
      max_λ2 = max(max_λ2, λ2)
    end
    inv_jacobian = cache.elements.inverse_jacobian[element]
    max_scaled_speed = max(max_scaled_speed, inv_jacobian * (max_λ1 + max_λ2))
  end

  return 2 / (nnodes(dg) * max_scaled_speed)
end


function max_dt(u::AbstractArray{<:Any,4}, t, mesh::StructuredMesh,
                constant_speed::Val{true}, equations, dg::DG, cache)
  # to avoid a division by zero if the speed vanishes everywhere,
  # e.g. for steady-state linear advection
  max_scaled_speed = nextfloat(zero(t))

  @unpack coordinates_min, coordinates_max = mesh
  dx = (coordinates_max[1] - coordinates_min[1]) / size(mesh, 1)
  dy = (coordinates_max[2] - coordinates_min[2]) / size(mesh, 2)

  for element in eachelement(dg, cache)
    max_λ1, max_λ2 = max_abs_speeds(equations)
    max_λ1 *= 0.5 * dy
    max_λ2 *= 0.5 * dx
    inv_jacobian = cache.elements.inverse_jacobian[element]
    max_scaled_speed = max(max_scaled_speed, inv_jacobian * (max_λ1 + max_λ2))
  end

  return 2 / (nnodes(dg) * max_scaled_speed)
>>>>>>> a00283eb
end<|MERGE_RESOLUTION|>--- conflicted
+++ resolved
@@ -68,24 +68,8 @@
   return dt
 end
 
-
-<<<<<<< HEAD
-function max_dt_parabolic(u::AbstractArray{<:Any,4}, t, mesh::TreeMesh{2},
-                          constant_speed::Val{true}, equations, dg::DG, cache)
-  # to avoid a division by zero if the diffusion vanishes everywhere,
-  # e.g. for steady-state linear advection
-  max_scaled_diffusion = nextfloat(zero(t))
-
-  for element in eachelement(dg, cache)
-    max_λ1, max_λ2 = max_abs_diffusions(equations)
-    inv_jacobian = cache.elements.inverse_jacobian[element]
-    max_scaled_diffusion = max(max_scaled_diffusion, inv_jacobian^2 * (max_λ1 + max_λ2))
-  end
-
-  return 2^2 / (nnodes(dg)^2 * max_scaled_diffusion)
-=======
-function max_dt(u::AbstractArray{<:Any,4}, t, mesh::StructuredMesh,
-                constant_speed::Val{false}, equations, dg::DG, cache)
+function max_dt_hyperbolic(u::AbstractArray{<:Any,4}, t, mesh::StructuredMesh,
+                           constant_speed::Val{false}, equations, dg::DG, cache)
   # to avoid a division by zero if the speed vanishes everywhere,
   # e.g. for steady-state linear advection
   max_scaled_speed = nextfloat(zero(t))
@@ -113,8 +97,8 @@
 end
 
 
-function max_dt(u::AbstractArray{<:Any,4}, t, mesh::StructuredMesh,
-                constant_speed::Val{true}, equations, dg::DG, cache)
+function max_dt_hyperbolic(u::AbstractArray{<:Any,4}, t, mesh::StructuredMesh,
+                           constant_speed::Val{true}, equations, dg::DG, cache)
   # to avoid a division by zero if the speed vanishes everywhere,
   # e.g. for steady-state linear advection
   max_scaled_speed = nextfloat(zero(t))
@@ -132,5 +116,20 @@
   end
 
   return 2 / (nnodes(dg) * max_scaled_speed)
->>>>>>> a00283eb
+end
+
+
+function max_dt_parabolic(u::AbstractArray{<:Any,4}, t, mesh::TreeMesh{2},
+                          constant_speed::Val{true}, equations, dg::DG, cache)
+  # to avoid a division by zero if the diffusion vanishes everywhere,
+  # e.g. for steady-state linear advection
+  max_scaled_diffusion = nextfloat(zero(t))
+
+  for element in eachelement(dg, cache)
+    max_λ1, max_λ2 = max_abs_diffusions(equations)
+    inv_jacobian = cache.elements.inverse_jacobian[element]
+    max_scaled_diffusion = max(max_scaled_diffusion, inv_jacobian^2 * (max_λ1 + max_λ2))
+  end
+
+  return 2^2 / (nnodes(dg)^2 * max_scaled_diffusion)
 end