# Convenience type to allow dispatch on solution objects that were created by Trixi
#
# This is a union of a Trixi-specific DiffEqBase.ODESolution and of Trixi's own
# TimeIntegratorSolution.
#
# Note: This is an experimental feature and may be changed in future releases without notice.
const TrixiODESolution = Union{ODESolution{T, N, uType, uType2, DType, tType, rateType, P} where
    {T, N, uType, uType2, DType, tType, rateType, P<:ODEProblem{uType_, tType_, isinplace, P_, F_} where
     {uType_, tType_, isinplace, P_<:AbstractSemidiscretization, F_<:ODEFunction{true, typeof(rhs!)}}}, TimeIntegratorSolution}

# This abstract type is used to derive PlotData types of different dimensions; but still allows to share some functions for them.
abstract type AbstractPlotData end

# Define additional methods for convenience.
# These are defined for AbstractPlotData, so they can be used for all types of plot data.
Base.firstindex(pd::AbstractPlotData) = first(pd.variable_names)
Base.lastindex(pd::AbstractPlotData) = last(pd.variable_names)
Base.length(pd::AbstractPlotData) = length(pd.variable_names)
Base.size(pd::AbstractPlotData) = (length(pd),)
Base.keys(pd::AbstractPlotData) = tuple(pd.variable_names...)

# These methods are used internally to set the default value of the solution variables:
# - If a `cons2prim` for the given `equations` exists, use it
# - Otherwise, use `cons2cons`, which is defined for all systems of equations
digest_solution_variables(equations, solution_variables) = solution_variables
function digest_solution_variables(equations, solution_variables::Nothing)
  if hasmethod(cons2prim, Tuple{AbstractVector, typeof(equations)})
    return cons2prim
  else
    return cons2cons
  end
end

"""
    PlotData2D

Holds all relevant data for creating 2D plots of multiple solution variables and to visualize the
mesh.

!!! warning "Experimental implementation"
    This is an experimental feature and may change in future releases.
"""
struct PlotData2D{Coordinates, Data, VariableNames, Vertices} <: AbstractPlotData
  x::Coordinates
  y::Coordinates
  data::Data
  variable_names::VariableNames
  mesh_vertices_x::Vertices
  mesh_vertices_y::Vertices
  orientation_x::Int
  orientation_y::Int
end


"""
    PlotData2D(u, semi [or mesh, equations, solver, cache];
               solution_variables=nothing,
               grid_lines=true, max_supported_level=11, nvisnodes=nothing,
               slice_axis=:z, slice_axis_intercept=0)

Create a new `PlotData2D` object that can be used for visualizing 2D/3D DGSEM solution data array
`u` with `Plots.jl`. All relevant geometrical information is extracted from the semidiscretization
`semi`. By default, the primitive variables (if existent) or the conservative variables (otherwise)
from the solution are used for plotting. This can be changed by passing an appropriate conversion
function to `solution_variables`.

If `grid_lines` is `true`, also extract grid vertices for visualizing the mesh. The output
resolution is indirectly set via `max_supported_level`: all data is interpolated to
`2^max_supported_level` uniformly distributed points in each spatial direction, also setting the
maximum allowed refinement level in the solution. `nvisnodes` specifies the number of visualization
nodes to be used. If it is `nothing`, twice the number of solution DG nodes are used for
visualization, and if set to `0`, exactly the number of nodes in the DG elements are used.

When visualizing data from a three-dimensional simulation, a 2D slice is extracted for plotting.
`slice_axis` specifies the axis orthogonal to the slice plane and may be `:x`, `:y`, or `:z`. The
point on the slice axis where it intersects with the slice plane is given in `slice_axis_intercept`.
Both of these values are ignored when visualizing 2D data.

!!! warning "Experimental implementation"
    This is an experimental feature and may change in future releases.

# Examples
```julia
julia> using Trixi, Plots

julia> trixi_include(default_example())
[...]

julia> pd = PlotData2D(sol)
PlotData2D(...)

julia> plot(pd) # To plot all available variables

julia> plot(pd["scalar"]) # To plot only a single variable

julia> plot!(getmesh(pd)) # To add grid lines to the plot
```
"""

PlotData2D(u_ode, semi; kwargs...) = PlotData2D(wrap_array(u_ode, semi),
                                                mesh_equations_solver_cache(semi)...;
                                                kwargs...)

function PlotData2D(u, mesh::TreeMesh, equations, solver, cache;
                    solution_variables=nothing,
                    grid_lines=true, max_supported_level=11, nvisnodes=nothing,
                    slice_axis=:z, slice_axis_intercept=0)
  @assert ndims(mesh) in (2, 3) "unsupported number of dimensions $ndims (must be 2 or 3)"
  solution_variables_ = digest_solution_variables(equations, solution_variables)

  # Extract mesh info
  center_level_0 = mesh.tree.center_level_0
  length_level_0 = mesh.tree.length_level_0
  leaf_cell_ids = leaf_cells(mesh.tree)
  coordinates = mesh.tree.coordinates[:, leaf_cell_ids]
  levels = mesh.tree.levels[leaf_cell_ids]

  unstructured_data = get_unstructured_data(u, solution_variables_, mesh, equations, solver, cache)
  x, y, data, mesh_vertices_x, mesh_vertices_y = get_data_2d(center_level_0, length_level_0,
                                                             leaf_cell_ids, coordinates, levels,
                                                             ndims(mesh), unstructured_data,
                                                             nnodes(solver), grid_lines,
                                                             max_supported_level, nvisnodes,
                                                             slice_axis, slice_axis_intercept)
  variable_names = SVector(varnames(solution_variables_, equations))

  orientation_x, orientation_y = _get_orientations(mesh, slice_axis)

  return PlotData2D(x, y, data, variable_names, mesh_vertices_x, mesh_vertices_y,
                    orientation_x, orientation_y)
end


function PlotData2D(u, mesh::Union{CurvedMesh,UnstructuredQuadMesh}, equations, solver, cache;
                    solution_variables=nothing, grid_lines=true, kwargs...)
<<<<<<< HEAD
=======
  @unpack node_coordinates = cache.elements
>>>>>>> f7fd7254

  _, equations, _, _ = mesh_equations_solver_cache(semi)

  @assert ndims(semi) == 2 "unsupported number of dimensions $ndims (must be 2)"
  solution_variables_ = digest_solution_variables(equations, solution_variables)
  variable_names = SVector(varnames(solution_variables_, equations))

  x, y, data, mesh_vertices_x, mesh_vertices_y = get_plot_data(u, solution_variables_, semi; grid_lines=grid_lines)

  return PlotData2D(x, y, data, variable_names, mesh_vertices_x, mesh_vertices_y)
end

function get_plot_data(u, solution_variables_, semi; grid_lines=true)
  mesh, equations, solver, cache = mesh_equations_solver_cache(semi)
  @unpack node_coordinates = cache.elements

  unstructured_data = get_unstructured_data(u, solution_variables_, mesh, equations, solver, cache)

  x = vec(view(node_coordinates, 1, ..))
  y = vec(view(node_coordinates, 2, ..))

  data = [vec(unstructured_data[.., v]) for v in eachvariable(equations)]

  if grid_lines
    mesh_vertices_x, mesh_vertices_y = calc_vertices(node_coordinates, mesh)
  else
    mesh_vertices_x = Matrix{Float64}(undef, 0, 0)
    mesh_vertices_y = Matrix{Float64}(undef, 0, 0)
  end

  return x, y, data, mesh_vertices_x, mesh_vertices_y
end


function PlotData2D(u_ode::AbstractVector,
                    semi::SemidiscretizationHyperbolicCoupled;
                    solution_variables=nothing, grid_lines=true, kwargs...)

  _, equations, _, _ = mesh_equations_solver_cache(semi)

  @assert ndims(semi) == 2 "unsupported number of dimensions $ndims (must be 2)"
  solution_variables_ = digest_solution_variables(equations, solution_variables)
  variable_names = SVector(varnames(solution_variables_, equations))

<<<<<<< HEAD
  x_vec = []
  y_vec = []
  data_vec = []
  mesh_vertices_x_vec = []
  mesh_vertices_y_vec = []

  @unpack semis, u_indices = semi
  for i in 1:nmeshes(semi)
    semi_ = semis[i]
    x_, y_, data_, mesh_vertices_x_, mesh_vertices_y_ = get_plot_data(wrap_array(u_ode[u_indices[i]], semi_), solution_variables_, semi_; grid_lines=grid_lines)

    push!(x_vec, x_)
    push!(y_vec, y_)
    push!(data_vec, data_)
    push!(mesh_vertices_x_vec, mesh_vertices_x_)
    push!(mesh_vertices_y_vec, mesh_vertices_y_)
  end

  x = vcat(x_vec...)
  y = vcat(y_vec...)
  data = [vcat([data_vec[i][v] for i in 1:nmeshes(semi)]...) for v in 1:nvariables(equations)]

  mesh_vertices_x = hcat(mesh_vertices_x_vec...)
  mesh_vertices_y = hcat(mesh_vertices_y_vec...)

  return PlotData2D(x, y, data, variable_names, mesh_vertices_x, mesh_vertices_y)
end


"""
    PlotData2D(u_ode::AbstractVector, semi; kwargs...)
=======
  orientation_x, orientation_y = _get_orientations(mesh, nothing)
>>>>>>> f7fd7254

  return PlotData2D(x, y, data, variable_names, mesh_vertices_x, mesh_vertices_y,
                    orientation_x, orientation_y)
end


"""
    PlotData2D(sol; kwargs...)

Create a `PlotData2D` object from a solution object created by either `OrdinaryDiffEq.solve!` (which
returns a `DiffEqBase.ODESolution`) or Trixi's own `solve!` (which returns a
`TimeIntegratorSolution`).

!!! warning "Experimental implementation"
    This is an experimental feature and may change in future releases.
"""
PlotData2D(sol::TrixiODESolution; kwargs...) = PlotData2D(sol.u[end], sol.prob.p; kwargs...)

# Convert `slice_axis` to orientations (1 -> `x`, 2 -> `y`, 3 -> `z`) for the two axes in a 2D plot
function _get_orientations(mesh, slice_axis)
  if ndims(mesh) == 2 || (ndims(mesh) == 3 && slice_axis === :z)
    orientation_x = 1
    orientation_y = 2
  elseif ndims(mesh) == 3 && slice_axis === :y
    orientation_x = 1
    orientation_y = 3
  elseif ndims(mesh) == 3 && slice_axis === :x
    orientation_x = 2
    orientation_y = 3
  else
    orientation_x = 0
    orientation_y = 0
  end
  return orientation_x, orientation_y
end

# Auxiliary data structure for visualizing a single variable
#
# Note: This is an experimental feature and may be changed in future releases without notice.
struct PlotDataSeries2D{PD<:PlotData2D}
  plot_data::PD
  variable_id::Int
end

# Show only a truncated output for convenience (the full data does not make sense)
function Base.show(io::IO, pds::PlotDataSeries2D)
  @nospecialize pds # reduce precompilation time

  print(io, "PlotDataSeries2D{", typeof(pds.plot_data), "}(<plot_data::PlotData2D>, ",
        pds.variable_id, ")")
end

"""
    Base.getindex(pd::PlotData2D, variable_name)

Extract a single variable `variable_name` from `pd` for plotting with `Plots.plot`.

!!! warning "Experimental implementation"
    This is an experimental feature and may change in future releases.
"""
function Base.getindex(pd::PlotData2D, variable_name)
  variable_id = findfirst(isequal(variable_name), pd.variable_names)

  if isnothing(variable_id)
    throw(KeyError(variable_name))
  end

  return PlotDataSeries2D(pd, variable_id)
end

Base.eltype(pd::PlotData2D) = Pair{String, PlotDataSeries2D}
function Base.iterate(pd::PlotData2D, state=1)
  if state > length(pd)
    return nothing
  else
    return (pd.variable_names[state] => pd[pd.variable_names[state]], state + 1)
  end
end

# Show only a truncated output for convenience (the full data does not make sense)
function Base.show(io::IO, pd::PlotData2D)
  @nospecialize pd # reduce precompilation time

  print(io, "PlotData2D{",
            typeof(pd.x), ",",
            typeof(pd.data), ",",
            typeof(pd.variable_names), ",",
            typeof(pd.mesh_vertices_x),
            "}(<x>, <y>, <data>, <variable_names>, <mesh_vertices_x>, <mesh_vertices_y>)")
end

# Auxiliary data structure for visualizing the mesh
#
# Note: This is an experimental feature and may be changed in future releases without notice.
struct PlotMesh2D{PD<:PlotData2D}
  plot_data::PD
end

# Show only a truncated output for convenience (the full data does not make sense)
function Base.show(io::IO, pm::PlotMesh2D)
  @nospecialize pm # reduce precompilation time

  print(io, "PlotMesh2D{", typeof(pm.plot_data), "}(<plot_data::PlotData2D>)")
end

"""
    getmesh(pd::PlotData2D)

Extract grid lines from `pd` for plotting with `Plots.plot`.

!!! warning "Experimental implementation"
    This is an experimental feature and may change in future releases.
"""
getmesh(pd::PlotData2D) = PlotMesh2D(pd)

# Convert `orientation` into a guide label (see also `_get_orientations`)
function _get_guide(orientation::Integer)
  if orientation == 1
    return "\$x\$"
  elseif orientation == 2
    return "\$y\$"
  elseif orientation == 3
    return "\$z\$"
  else
    return ""
  end
end

# Visualize a single variable in a 2D plot (default: heatmap)
#
# Note: This is an experimental feature and may be changed in future releases without notice.
@recipe function f(pds::PlotDataSeries2D)
  @unpack plot_data, variable_id = pds
  @unpack x, y, data, variable_names, orientation_x, orientation_y = plot_data

  # Set geometric properties
  xlims --> (x[begin], x[end])
  ylims --> (y[begin], y[end])
  aspect_ratio --> :equal

  # Set annotation properties
  legend -->  :none
  title --> variable_names[variable_id]
  colorbar --> :true
  xguide --> _get_guide(orientation_x)
  yguide --> _get_guide(orientation_y)

  # Set series properties
  seriestype --> :heatmap

  # Return data for plotting
  x, y, data[variable_id]
end


# Visualize a single variable in a 2D plot. Only works for `scatter` right now.
#
# Note: This is an experimental feature and may be changed in future releases without notice.
@recipe function f(pds::PlotDataSeries2D{<:PlotData2D{<:Any, <:AbstractVector{<:AbstractVector}}})
  @unpack plot_data, variable_id = pds
  @unpack x, y, data, variable_names, orientation_x, orientation_y = plot_data

  # Set geometric properties
  xlims --> (minimum(x), maximum(x))
  ylims --> (minimum(y), maximum(y))
  aspect_ratio --> :equal

  # Set annotation properties
  legend -->  :none
  title --> variable_names[variable_id]
  colorbar --> :true
  xguide --> _get_guide(orientation_x)
  yguide --> _get_guide(orientation_y)

  # Set series properties
  seriestype --> :scatter
  markerstrokewidth --> 0

  marker_z --> data[variable_id]

  # Return data for plotting
  x, y
end


# Visualize the mesh in a 2D plot
#
# Note: This is an experimental feature and may be changed in future releases without notice.
@recipe function f(pm::PlotMesh2D)
  @unpack plot_data = pm
  @unpack x, y, mesh_vertices_x, mesh_vertices_y = plot_data

  # Set geometric and annotation properties
  xlims --> (x[begin], x[end])
  ylims --> (y[begin], y[end])
  aspect_ratio --> :equal
  legend -->  :none

  # Set series properties
  seriestype := :path
  linecolor := :black
  linewidth := 1

  # Return data for plotting
  mesh_vertices_x, mesh_vertices_y
end


# Visualize the mesh in a 2D plot
#
# Note: This is an experimental feature and may be changed in future releases without notice.
@recipe function f(pm::PlotMesh2D{<:PlotData2D{<:Any, <:AbstractVector{<:AbstractVector}}})
  @unpack plot_data = pm
  @unpack x, y, mesh_vertices_x, mesh_vertices_y = plot_data

  # Set geometric and annotation properties
  xlims --> (minimum(x), maximum(x))
  ylims --> (minimum(y), maximum(y))
  aspect_ratio --> :equal
  legend -->  :none

  # Set series properties
  seriestype --> :path
  linecolor --> :black
  linewidth --> 1

  # Return data for plotting
  mesh_vertices_x, mesh_vertices_y
end


# Plot all available variables at once for convenience
#
# Note: This is an experimental feature and may be changed in future releases without notice.
@recipe function f(pd::PlotData2D)
  # Create layout that is as square as possible, when there are more than 3 subplots.
  # This is done with a preference for more columns than rows if not.

  if length(pd) <= 3
    cols = length(pd)
    rows = 1
  else
    cols = ceil(Int, sqrt(length(pd)))
    rows = ceil(Int, length(pd)/cols)
  end

  layout := (rows, cols)

  # Plot all existing variables
  for (i, (variable_name, series)) in enumerate(pd)
    @series begin
      subplot := i
      series
    end
  end

  # Fill remaining subplots with empty plot
  for i in (length(pd)+1):(rows*cols)
    @series begin
      subplot := i
      axis := false
      ticks := false
      legend := false
      [], []
    end
  end
end



"""
    PlotData1D

Holds all relevant data for creating 1D plots of multiple solution variables and to visualize the
mesh.

!!! warning "Experimental implementation"
    This is an experimental feature and may change in future releases.
"""
struct PlotData1D{Coordinates, Data, VariableNames, Vertices} <:AbstractPlotData
  x::Coordinates
  data::Data
  variable_names::VariableNames
  mesh_vertices_x::Vertices
  orientation_x::Integer
end

"""
    PlotData1D(u, semi [or mesh, equations, solver, cache];
               solution_variables=nothing, nvisnodes=nothing)

Create a new `PlotData1D` object that can be used for visualizing 1D DGSEM solution data array
`u` with `Plots.jl`. All relevant geometrical information is extracted from the semidiscretization
`semi`. By default, the primitive variables (if existent) or the conservative variables (otherwise)
from the solution are used for plotting. This can be changed by passing an appropriate conversion
function to `solution_variables`.

`nvisnodes` specifies the number of visualization nodes to be used. If it is `nothing`,
twice the number of solution DG nodes are used for visualization, and if set to `0`,
exactly the number of nodes in the DG elements are used.

!!! warning "Experimental implementation"
    This is an experimental feature and may change in future releases.
"""
PlotData1D(u_ode, semi; kwargs...) = PlotData1D(wrap_array(u_ode, semi),
                                                mesh_equations_solver_cache(semi)...;
                                                kwargs...)

function PlotData1D(u, mesh, equations, solver, cache;
                    solution_variables=nothing, nvisnodes=nothing)

  @assert ndims(mesh) in (1) "unsupported number of dimensions $ndims (must be 1)"
  solution_variables_ = digest_solution_variables(equations, solution_variables)

  variable_names = SVector(varnames(solution_variables_, equations))
  original_nodes = cache.elements.node_coordinates

  unstructured_data = get_unstructured_data(u, solution_variables_, mesh, equations, solver, cache)
  x, data = get_data_1d(original_nodes, unstructured_data, nvisnodes)

  if ndims(mesh) == 1
    orientation_x = 1
  else
    orientation_x = 0
  end

  return PlotData1D(x, data, variable_names, vcat(original_nodes[1, 1, :], original_nodes[1, end, end]),
                    orientation_x)
end


"""
    PlotData1D(sol; kwargs...)

Create a `PlotData1D` object from a solution object created by either `OrdinaryDiffEq.solve!` (which
returns a `DiffEqBase.ODESolution`) or Trixi's own `solve!` (which returns a
`TimeIntegratorSolution`).
!!! warning "Experimental implementation"
    This is an experimental feature and may change in future releases.
"""
PlotData1D(sol::TrixiODESolution; kwargs...) = PlotData1D(sol.u[end], sol.prob.p; kwargs...)

# Store multiple PlotData1D objects in one PlotDataSeries1D.
# This is used for multi-variable equations.
struct PlotDataSeries1D{PD<:PlotData1D}
  plot_data::PD
  variable_id::Int
end

# Show only a truncated output for convenience (the full data does not make sense)
function Base.show(io::IO, pds::PlotDataSeries1D)
  print(io, "PlotDataSeries1D{", typeof(pds.plot_data), "}(<plot_data::PlotData1D>, ",
        pds.variable_id, ")")
end

# Extract a single variable from a PlotData1D object.
function Base.getindex(pd::PlotData1D, variable_name)
  variable_id = findfirst(isequal(variable_name), pd.variable_names)

  if isnothing(variable_id)
    throw(KeyError(variable_name))
  end

  return PlotDataSeries1D(pd, variable_id)
end

Base.eltype(pd::PlotData1D) = Pair{String, PlotDataSeries1D}
function Base.iterate(pd::PlotData1D, state=1)
  if state > length(pd)
    return nothing
  else
    return (pd.variable_names[state] => pd[pd.variable_names[state]], state + 1)
  end
end

# Show only a truncated output for convenience (the full data does not make sense)
function Base.show(io::IO, pd::PlotData1D)
  print(io, "PlotData1D{",
            typeof(pd.x), ",",
            typeof(pd.data), ",",
            typeof(pd.variable_names), ",",
            typeof(pd.mesh_vertices_x),
            "}(<x>, <data>, <variable_names>, <mesh_vertices_x>)")
end


# A struct to store all relevant information about the mesh of a 1D equations, which is needed to plot the mesh.
struct PlotMesh1D{PD<:PlotData1D}
  plot_data::PD
end

# Show a PlotMesh1D in a convenient way.
function Base.show(io::IO, pm::PlotMesh1D)
  print(io, "PlotMesh1D{", typeof(pm.plot_data), "}(<plot_data::PlotData1D>)")
end

# Extract the grid lines from a PlotData1D object to create a PlotMesh1D.
getmesh(pd::PlotData1D) = PlotMesh1D(pd)

# Plot a single variable.
@recipe function f(pds::PlotDataSeries1D)
  @unpack plot_data, variable_id = pds
  @unpack x, data, variable_names, orientation_x = plot_data

  # Set geometric properties
  xlims --> (x[begin], x[end])

  # Set annotation properties
  legend --> :none
  title --> variable_names[variable_id]
  xguide --> _get_guide(orientation_x)

  # Return data for plotting
  x, data[:, variable_id]
end

# Plot the mesh as vertical lines from a PlotMesh1D object.
@recipe function f(pm::PlotMesh1D)
  @unpack plot_data = pm
  @unpack x, mesh_vertices_x = plot_data

  # Set geometric and annotation properties
  xlims --> (x[begin], x[end])
  legend -->  :none

  # Set series properties
  seriestype --> :vline
  linecolor --> :grey
  linewidth --> 1

  # Return data for plotting
  mesh_vertices_x
end

# This plots all variables by creating a subplot for each of them.
@recipe function f(pd::PlotData1D)
  # Create layout that is as square as possible, when there are more than 3 subplots.
  # This is done with a preference for more columns than rows if not.
  if length(pd) <= 3
    cols = length(pd)
    rows = 1
  else
    cols = ceil(Int, sqrt(length(pd)))
    rows = ceil(Int, length(pd)/cols)
  end

  layout := (rows, cols)

  # Plot all existing variables
  for (i, (variable_name, series)) in enumerate(pd)
    @series begin
      subplot := i
      series
    end
  end

  # Fill remaining subplots with empty plot
  for i in (length(pd)+1):(rows*cols)
    @series begin
      subplot := i
      axis := false
      ticks := false
      legend := false
      []
    end
  end
end


# Create a plot directly from a TrixiODESolution for convenience
# The plot is created by a PlotData1D or PlotData2D object.
#
# Note: This is an experimental feature and may be changed in future releases without notice.
@recipe function f(sol::TrixiODESolution)
  # Redirect everything to the recipe below
  return sol.u[end], sol.prob.p
end

# Note: If you change the defaults values here, you need to also change them in the PlotData1D or PlotData2D
#       constructor.
@recipe function f(u, semi::AbstractSemidiscretization;
                   solution_variables=nothing,
                   grid_lines=true, max_supported_level=11, nvisnodes=nothing, slice_axis=:z,
                   slice_axis_intercept=0)
  # Create a PlotData1D or PlotData2D object depending on the dimension.
  if ndims(semi) == 1
    return PlotData1D(u, semi; solution_variables, nvisnodes)
  else
    return PlotData2D(u, semi;
                      solution_variables, grid_lines, max_supported_level,
                      nvisnodes, slice_axis, slice_axis_intercept)
  end
end<|MERGE_RESOLUTION|>--- conflicted
+++ resolved
@@ -133,27 +133,26 @@
 
 function PlotData2D(u, mesh::Union{CurvedMesh,UnstructuredQuadMesh}, equations, solver, cache;
                     solution_variables=nothing, grid_lines=true, kwargs...)
-<<<<<<< HEAD
-=======
-  @unpack node_coordinates = cache.elements
->>>>>>> f7fd7254
-
-  _, equations, _, _ = mesh_equations_solver_cache(semi)
-
-  @assert ndims(semi) == 2 "unsupported number of dimensions $ndims (must be 2)"
+
+  @assert ndims(mesh) == 2 "unsupported number of dimensions $ndims (must be 2)"
   solution_variables_ = digest_solution_variables(equations, solution_variables)
   variable_names = SVector(varnames(solution_variables_, equations))
 
-  x, y, data, mesh_vertices_x, mesh_vertices_y = get_plot_data(u, solution_variables_, semi; grid_lines=grid_lines)
-
-  return PlotData2D(x, y, data, variable_names, mesh_vertices_x, mesh_vertices_y)
-end
-
-function get_plot_data(u, solution_variables_, semi; grid_lines=true)
-  mesh, equations, solver, cache = mesh_equations_solver_cache(semi)
+  (x, y, data, mesh_vertices_x, mesh_vertices_y) = get_plot_data(u, solution_variables_, mesh, equations, solver, cache; 
+                                                                 grid_lines=grid_lines, kwargs...)
+
+  orientation_x, orientation_y = _get_orientations(mesh, nothing)
+
+  return PlotData2D(x, y, data, variable_names, mesh_vertices_x, mesh_vertices_y,
+                    orientation_x, orientation_y)
+end
+
+
+function get_plot_data(u, solution_variables, mesh::Union{CurvedMesh,UnstructuredQuadMesh}, equations, solver, cache;
+                       grid_lines=true, kwargs...)
   @unpack node_coordinates = cache.elements
 
-  unstructured_data = get_unstructured_data(u, solution_variables_, mesh, equations, solver, cache)
+  unstructured_data = get_unstructured_data(u, solution_variables, mesh, equations, solver, cache)
 
   x = vec(view(node_coordinates, 1, ..))
   y = vec(view(node_coordinates, 2, ..))
@@ -175,13 +174,12 @@
                     semi::SemidiscretizationHyperbolicCoupled;
                     solution_variables=nothing, grid_lines=true, kwargs...)
 
-  _, equations, _, _ = mesh_equations_solver_cache(semi)
+  _, equations_, _, _ = mesh_equations_solver_cache(semi)
 
   @assert ndims(semi) == 2 "unsupported number of dimensions $ndims (must be 2)"
-  solution_variables_ = digest_solution_variables(equations, solution_variables)
-  variable_names = SVector(varnames(solution_variables_, equations))
-
-<<<<<<< HEAD
+  solution_variables_ = digest_solution_variables(equations_, solution_variables)
+  variable_names = SVector(varnames(solution_variables_, equations_))
+
   x_vec = []
   y_vec = []
   data_vec = []
@@ -190,8 +188,11 @@
 
   @unpack semis, u_indices = semi
   for i in 1:nmeshes(semi)
-    semi_ = semis[i]
-    x_, y_, data_, mesh_vertices_x_, mesh_vertices_y_ = get_plot_data(wrap_array(u_ode[u_indices[i]], semi_), solution_variables_, semi_; grid_lines=grid_lines)
+    mesh, equations, solver, cache = mesh_equations_solver_cache(semis[i])
+
+    x_, y_, data_, mesh_vertices_x_, mesh_vertices_y_ = get_plot_data(
+      wrap_array(u_ode[u_indices[i]], semis[i]), solution_variables_, 
+      mesh, equations, solver, cache; grid_lines=grid_lines)
 
     push!(x_vec, x_)
     push!(y_vec, y_)
@@ -202,22 +203,15 @@
 
   x = vcat(x_vec...)
   y = vcat(y_vec...)
-  data = [vcat([data_vec[i][v] for i in 1:nmeshes(semi)]...) for v in 1:nvariables(equations)]
+  data = [vcat([data_vec[i][v] for i in 1:nmeshes(semi)]...) for v in 1:nvariables(equations_)]
 
   mesh_vertices_x = hcat(mesh_vertices_x_vec...)
   mesh_vertices_y = hcat(mesh_vertices_y_vec...)
 
-  return PlotData2D(x, y, data, variable_names, mesh_vertices_x, mesh_vertices_y)
-end
-
-
-"""
-    PlotData2D(u_ode::AbstractVector, semi; kwargs...)
-=======
-  orientation_x, orientation_y = _get_orientations(mesh, nothing)
->>>>>>> f7fd7254
-
-  return PlotData2D(x, y, data, variable_names, mesh_vertices_x, mesh_vertices_y,
+  # TODO why pass mesh when we only need ndims?
+  orientation_x, orientation_y = _get_orientations(semis[1].mesh, nothing)
+
+  return PlotData2D(x, y, data, variable_names, mesh_vertices_x, mesh_vertices_y, 
                     orientation_x, orientation_y)
 end
 
