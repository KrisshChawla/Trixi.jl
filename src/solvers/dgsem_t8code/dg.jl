@muladd begin
#! format: noindent

# This method is called when a SemidiscretizationHyperbolic is constructed.
# It constructs the basic `cache` used throughout the simulation to compute
# the RHS etc.
function create_cache(mesh::T8codeMesh, equations::AbstractEquations, dg::DG, ::Any,
                      ::Type{uEltype}) where {uEltype <: Real}
    count_required_surfaces!(mesh)

    elements = init_elements(mesh, equations, dg.basis, uEltype)
    interfaces = init_interfaces(mesh, equations, dg.basis, elements)
    boundaries = init_boundaries(mesh, equations, dg.basis, elements)
    mortars = init_mortars(mesh, equations, dg.basis, elements)

    trixi_t8_fill_mesh_info(mesh.forest, elements, interfaces, mortars, boundaries,
                            mesh.boundary_names)

    cache = (; elements, interfaces, boundaries, mortars)

    # Add specialized parts of the cache required to compute the volume integral etc.
    cache = (; cache...,
             create_cache(mesh, equations, dg.volume_integral, dg, uEltype)...)
    cache = (; cache..., create_cache(mesh, equations, dg.mortar, uEltype)...)

    return cache
end

<<<<<<< HEAD
    include("containers.jl")
    include("containers_2d.jl")
    include("containers_3d.jl")
=======
include("containers.jl")
include("containers_2d.jl")
>>>>>>> 7f9b0e25
end # @muladd<|MERGE_RESOLUTION|>--- conflicted
+++ resolved
@@ -26,12 +26,7 @@
     return cache
 end
 
-<<<<<<< HEAD
-    include("containers.jl")
-    include("containers_2d.jl")
-    include("containers_3d.jl")
-=======
 include("containers.jl")
 include("containers_2d.jl")
->>>>>>> 7f9b0e25
+include("containers_3d.jl")
 end # @muladd