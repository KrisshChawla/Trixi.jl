--- conflicted
+++ resolved
@@ -98,15 +98,9 @@
 # TODO: Taal discuss/refactor timer, allowing users to pass a custom timer?
 
 function rhs!(du, u, t,
-<<<<<<< HEAD
               mesh::Union{TreeMesh{2}, P4estMesh{2}, T8codeMesh{2}}, equations,
-              initial_condition, boundary_conditions, source_terms,
-              dg::DG, cache)
-=======
-              mesh::Union{TreeMesh{2}, P4estMesh{2}}, equations,
               initial_condition, boundary_conditions, source_terms::Source,
               dg::DG, cache) where {Source}
->>>>>>> 153ef659
   # Reset du
   @trixi_timeit timer() "reset ∂u/∂t" reset_du!(du, dg, cache)
 
