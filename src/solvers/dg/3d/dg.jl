# Main DG data structure that contains all relevant data for the DG solver
mutable struct Dg3D{Eqn<:AbstractEquation, NVARS, POLYDEG,
                  SurfaceFlux, VolumeFlux, InitialConditions, SourceTerms,
                  MortarType, VolumeIntegralType, ShockIndicatorVariable,
                  VectorNnodes, MatrixNnodes, MatrixNnodes2,
                  InverseVandermondeLegendre, MortarMatrix,
                  VectorAnalysisNnodes, AnalysisVandermonde} <: AbstractDg{3, POLYDEG}
  equations::Eqn

  surface_flux_function::SurfaceFlux
  volume_flux_function::VolumeFlux

  initial_conditions::InitialConditions
  source_terms::SourceTerms

  elements::ElementContainer3D{NVARS, POLYDEG}
  n_elements::Int

  interfaces::InterfaceContainer3D{NVARS, POLYDEG}
  n_interfaces::Int

  boundaries::BoundaryContainer3D{NVARS, POLYDEG}
  n_boundaries::Int

  mortar_type::MortarType
  l2mortars::L2MortarContainer3D{NVARS, POLYDEG}
  n_l2mortars::Int

  nodes::VectorNnodes
  weights::VectorNnodes
  inverse_weights::VectorNnodes
  inverse_vandermonde_legendre::InverseVandermondeLegendre
  lhat::MatrixNnodes2

  volume_integral_type::VolumeIntegralType
  dhat::MatrixNnodes
  dsplit::MatrixNnodes
  dsplit_transposed::MatrixNnodes

  mortar_forward_upper::MortarMatrix
  mortar_forward_lower::MortarMatrix
  l2mortar_reverse_upper::MortarMatrix
  l2mortar_reverse_lower::MortarMatrix

  analysis_nodes::VectorAnalysisNnodes
  analysis_weights::VectorAnalysisNnodes
  analysis_weights_volume::VectorAnalysisNnodes
  analysis_vandermonde::AnalysisVandermonde
  analysis_total_volume::Float64
  analysis_quantities::Vector{Symbol}
  save_analysis::Bool
  analysis_filename::String

  shock_indicator_variable::ShockIndicatorVariable
  shock_alpha_max::Float64
  shock_alpha_min::Float64
  shock_alpha_smooth::Bool
  amr_indicator::Symbol
  amr_alpha_max::Float64
  amr_alpha_min::Float64
  amr_alpha_smooth::Bool

  element_variables::Dict{Symbol, Union{Vector{Float64}, Vector{Int}}}
  cache::Dict{Symbol, Any}
  thread_cache::Any # to make fully-typed output more readable

  initial_state_integrals::Vector{Float64}
end


# Convenience constructor to create DG solver instance
function Dg3D(equation::AbstractEquation{NDIMS, NVARS}, surface_flux_function, volume_flux_function, initial_conditions, source_terms, mesh::TreeMesh{NDIMS}, POLYDEG) where {NDIMS, NVARS}
  # Get cells for which an element needs to be created (i.e., all leaf cells)
  leaf_cell_ids = leaf_cells(mesh.tree)

  # Initialize element container
  elements = init_elements(leaf_cell_ids, mesh, Val(NVARS), Val(POLYDEG))
  n_elements = nelements(elements)

  # Initialize interface container
  interfaces = init_interfaces(leaf_cell_ids, mesh, Val(NVARS), Val(POLYDEG), elements)
  n_interfaces = ninterfaces(interfaces)

  # Initialize boundaries
  boundaries = init_boundaries(leaf_cell_ids, mesh, Val(NVARS), Val(POLYDEG), elements)
  n_boundaries = nboundaries(boundaries)

  # Initialize mortar containers
  mortar_type = Val(Symbol(parameter("mortar_type", "l2", valid=("l2",))))
  l2mortars = init_mortars(leaf_cell_ids, mesh, Val(NVARS), Val(POLYDEG), elements, mortar_type)
  n_l2mortars = nmortars(l2mortars)

  # Sanity checks
  if isperiodic(mesh.tree) && n_l2mortars == 0
    @assert n_interfaces == 3*n_elements ("For 3D and periodic domains and conforming elements, "
                                        * "n_surf must be the same as 3*n_elem")
  end

  # Initialize interpolation data structures
  n_nodes = POLYDEG + 1
  nodes, weights = gauss_lobatto_nodes_weights(n_nodes)
  inverse_weights = 1 ./ weights
  _, inverse_vandermonde_legendre = vandermonde_legendre(nodes)
  lhat = zeros(n_nodes, 2)
  lhat[:, 1] = calc_lhat(-1.0, nodes, weights)
  lhat[:, 2] = calc_lhat( 1.0, nodes, weights)

  # Initialize differentiation operator
  volume_integral_type = Val(Symbol(parameter("volume_integral_type", "weak_form",
                                              valid=["weak_form", "split_form", "shock_capturing"])))
  # FIXME: This should be removed as soon as it possible to set solver-specific parameters
  if equation isa AbstractHyperbolicDiffusionEquations && globals[:euler_gravity]
    volume_integral_type = Val(:weak_form)
  end
  dhat = calc_dhat(nodes, weights)
  dsplit = calc_dsplit(nodes, weights)
  dsplit_transposed = transpose(calc_dsplit(nodes, weights))

  # Initialize L2 mortar projection operators
  mortar_forward_upper = calc_forward_upper(n_nodes)
  mortar_forward_lower = calc_forward_lower(n_nodes)
  l2mortar_reverse_upper = calc_reverse_upper(n_nodes, Val(:gauss))
  l2mortar_reverse_lower = calc_reverse_lower(n_nodes, Val(:gauss))

  # Initialize data structures for error analysis (by default, we use twice the
  # number of analysis nodes as the normal solution)
  NAna = 2 * (n_nodes) - 1
  analysis_nodes, analysis_weights = gauss_lobatto_nodes_weights(NAna + 1)
  analysis_weights_volume = analysis_weights
  analysis_vandermonde = polynomial_interpolation_matrix(nodes, analysis_nodes)
  analysis_total_volume = mesh.tree.length_level_0^ndims(mesh)

  # Store which quantities should be analyzed in `analyze_solution`
  if parameter_exists("extra_analysis_quantities")
    extra_analysis_quantities = Symbol.(parameter("extra_analysis_quantities"))
  else
    extra_analysis_quantities = Symbol[]
  end
  analysis_quantities = vcat(collect(Symbol.(default_analysis_quantities(equation))),
                             extra_analysis_quantities)

  # If analysis should be saved to file, create file with header
  save_analysis = parameter("save_analysis", false)
  if save_analysis
    # Create output directory (if it does not exist)
    output_directory = parameter("output_directory", "out")
    mkpath(output_directory)

    # Determine filename
    analysis_filename = joinpath(output_directory, "analysis.dat")

    # Open file and write header
    save_analysis_header(analysis_filename, analysis_quantities, equation)
  else
    analysis_filename = ""
  end

  # Initialize AMR
  amr_indicator = Symbol(parameter("amr_indicator", "n/a",
                                   valid=["n/a", "gauss", "blob", "blob2",  "density_pulse", "sedov_self_gravity"]))

  # Initialize storage for element variables
  element_variables = Dict{Symbol, Union{Vector{Float64}, Vector{Int}}}()
  # maximum and minimum alpha for shock capturing
  shock_alpha_max = parameter("shock_alpha_max", 0.5)
  shock_alpha_min = parameter("shock_alpha_min", 0.001)
  shock_alpha_smooth = parameter("shock_alpha_smooth", true)

  # variable used to compute the shock capturing indicator
<<<<<<< HEAD
  shock_indicator_variable = Symbol(parameter("shock_indicator_variable", "density_pressure",
                                    valid=["density", "density_pressure", "pressure", "total_energy"]))
=======
  shock_indicator_variable = Val(Symbol(parameter("shock_indicator_variable", "density_pressure",
                                        valid=["density", "density_pressure", "pressure"])))
>>>>>>> b04bfeb7

  # maximum and minimum alpha for amr control
  amr_alpha_max = parameter("amr_alpha_max", 0.5)
  amr_alpha_min = parameter("amr_alpha_min", 0.001)
  amr_alpha_smooth = parameter("amr_alpha_smooth", false)

  # Initialize element variables such that they are available in the first solution file
  if volume_integral_type === Val(:shock_capturing)
    element_variables[:blending_factor] = zeros(n_elements)
  end

  # Initialize storage for the cache
  cache = Dict{Symbol, Any}()
  thread_cache = create_thread_cache_3d(NVARS, POLYDEG+1)

  # Store initial state integrals for conservation error calculation
  initial_state_integrals = Vector{Float64}()

  # Create actual DG solver instance
  dg = Dg3D(
      equation,
      surface_flux_function, volume_flux_function,
      initial_conditions, source_terms,
      elements, n_elements,
      interfaces, n_interfaces,
      boundaries, n_boundaries,
      mortar_type,
      l2mortars, n_l2mortars,
      SVector{POLYDEG+1}(nodes), SVector{POLYDEG+1}(weights), SVector{POLYDEG+1}(inverse_weights),
      inverse_vandermonde_legendre, SMatrix{POLYDEG+1,2}(lhat),
      volume_integral_type,
      SMatrix{POLYDEG+1,POLYDEG+1}(dhat), SMatrix{POLYDEG+1,POLYDEG+1}(dsplit), SMatrix{POLYDEG+1,POLYDEG+1}(dsplit_transposed),
      SMatrix{POLYDEG+1,POLYDEG+1}(mortar_forward_upper), SMatrix{POLYDEG+1,POLYDEG+1}(mortar_forward_lower),
      SMatrix{POLYDEG+1,POLYDEG+1}(l2mortar_reverse_upper), SMatrix{POLYDEG+1,POLYDEG+1}(l2mortar_reverse_lower),
      SVector{NAna+1}(analysis_nodes), SVector{NAna+1}(analysis_weights), SVector{NAna+1}(analysis_weights_volume),
      analysis_vandermonde, analysis_total_volume,
      analysis_quantities, save_analysis, analysis_filename,
      shock_indicator_variable, shock_alpha_max, shock_alpha_min, shock_alpha_smooth,
      amr_indicator, amr_alpha_max, amr_alpha_min, amr_alpha_smooth,
      element_variables, cache, thread_cache,
      initial_state_integrals)

  return dg
end


function create_thread_cache_3d(n_variables, n_nodes)
  # Type alias only for convenience
  A5d     = Array{Float64, 5}
  A4d     = Array{Float64, 4}
  A4dp1_x = Array{Float64, 4}
  A4dp1_y = Array{Float64, 4}
  A4dp1_z = Array{Float64, 4}
  A3d     = Array{Float64, 3}

  # Pre-allocate data structures to speed up computation (thread-safe)
  f1_threaded      = A5d[A5d(undef, n_variables, n_nodes, n_nodes, n_nodes, n_nodes) for _ in 1:Threads.nthreads()]
  f2_threaded      = A5d[A5d(undef, n_variables, n_nodes, n_nodes, n_nodes, n_nodes) for _ in 1:Threads.nthreads()]
  f3_threaded      = A5d[A5d(undef, n_variables, n_nodes, n_nodes, n_nodes, n_nodes) for _ in 1:Threads.nthreads()]
  fstar1_threaded  = A4dp1_x[A4dp1_x(undef, n_variables, n_nodes+1, n_nodes, n_nodes) for _ in 1:Threads.nthreads()]
  fstar2_threaded  = A4dp1_y[A4dp1_y(undef, n_variables, n_nodes, n_nodes+1, n_nodes) for _ in 1:Threads.nthreads()]
  fstar3_threaded  = A4dp1_z[A4dp1_y(undef, n_variables, n_nodes, n_nodes, n_nodes+1) for _ in 1:Threads.nthreads()]
  fstar_upper_left_threaded  = A3d[A3d(undef, n_variables, n_nodes, n_nodes) for _ in 1:Threads.nthreads()]
  fstar_upper_right_threaded = A3d[A3d(undef, n_variables, n_nodes, n_nodes) for _ in 1:Threads.nthreads()]
  fstar_lower_left_threaded  = A3d[A3d(undef, n_variables, n_nodes, n_nodes) for _ in 1:Threads.nthreads()]
  fstar_lower_right_threaded = A3d[A3d(undef, n_variables, n_nodes, n_nodes) for _ in 1:Threads.nthreads()]
  fstar_tmp1_threaded        = A3d[A3d(undef, n_variables, n_nodes, n_nodes) for _ in 1:Threads.nthreads()]
  noncons_diamond_upper_left_threaded  = A3d[A3d(undef, n_variables, n_nodes, n_nodes) for _ in 1:Threads.nthreads()]
  noncons_diamond_upper_right_threaded = A3d[A3d(undef, n_variables, n_nodes, n_nodes) for _ in 1:Threads.nthreads()]
  noncons_diamond_lower_left_threaded  = A3d[A3d(undef, n_variables, n_nodes, n_nodes) for _ in 1:Threads.nthreads()]
  noncons_diamond_lower_right_threaded = A3d[A3d(undef, n_variables, n_nodes, n_nodes) for _ in 1:Threads.nthreads()]

  indicator_threaded  = [A4d(undef, 1, n_nodes, n_nodes, n_nodes) for _ in 1:Threads.nthreads()]
  modal_threaded      = [A4d(undef, 1, n_nodes, n_nodes, n_nodes) for _ in 1:Threads.nthreads()]
  modal_tmp1_threaded = [A4d(undef, 1, n_nodes, n_nodes, n_nodes) for _ in 1:Threads.nthreads()]
  modal_tmp2_threaded = [A4d(undef, 1, n_nodes, n_nodes, n_nodes) for _ in 1:Threads.nthreads()]

  return (; f1_threaded, f2_threaded, f3_threaded,
            fstar1_threaded, fstar2_threaded, fstar3_threaded,
            fstar_upper_left_threaded, fstar_upper_right_threaded,
            fstar_lower_left_threaded, fstar_lower_right_threaded,
            fstar_tmp1_threaded,
            noncons_diamond_upper_left_threaded, noncons_diamond_upper_right_threaded,
            noncons_diamond_lower_left_threaded, noncons_diamond_lower_right_threaded,
            indicator_threaded, modal_threaded, modal_tmp1_threaded, modal_tmp2_threaded)
end


# Count the number of interfaces that need to be created
function count_required_interfaces(mesh::TreeMesh{3}, cell_ids)
  count = 0

  # Iterate over all cells
  for cell_id in cell_ids
    for direction in 1:n_directions(mesh.tree)
      # Only count interfaces in positive direction to avoid double counting
      if direction % 2 == 1
        continue
      end

      # If no neighbor exists, current cell is small or at boundary and thus we need a mortar
      if !has_neighbor(mesh.tree, cell_id, direction)
        continue
      end

      # Skip if neighbor has children
      neighbor_id = mesh.tree.neighbor_ids[direction, cell_id]
      if has_children(mesh.tree, neighbor_id)
        continue
      end

      count += 1
    end
  end

  return count
end


# Count the number of boundaries that need to be created
function count_required_boundaries(mesh::TreeMesh{3}, cell_ids)
  count = 0

  # Iterate over all cells
  for cell_id in cell_ids
    for direction in 1:n_directions(mesh.tree)
      # If neighbor exists, current cell is not at a boundary
      if has_neighbor(mesh.tree, cell_id, direction)
        continue
      end

      # If coarse neighbor exists, current cell is not at a boundary
      if has_coarse_neighbor(mesh.tree, cell_id, direction)
        continue
      end

      # No neighbor exists in this direction -> must be a boundary
      count += 1
    end
  end

  return count
end


# Count the number of mortars that need to be created
function count_required_mortars(mesh::TreeMesh{3}, cell_ids)
  count = 0

  # Iterate over all cells and count mortars from perspective of coarse cells
  for cell_id in cell_ids
    for direction in 1:n_directions(mesh.tree)
      # If no neighbor exists, cell is small with large neighbor or at boundary -> do nothing
      if !has_neighbor(mesh.tree, cell_id, direction)
        continue
      end

      # If neighbor has no children, this is a conforming interface -> do nothing
      neighbor_id = mesh.tree.neighbor_ids[direction, cell_id]
      if !has_children(mesh.tree, neighbor_id)
        continue
      end

      count +=1
    end
  end

  return count
end


# Create element container, initialize element data, and return element container for further use
#
# NVARS: number of variables
# POLYDEG: polynomial degree
function init_elements(cell_ids, mesh::TreeMesh{3}, ::Val{NVARS}, ::Val{POLYDEG}) where {NVARS, POLYDEG}
  # Initialize container
  n_elements = length(cell_ids)
  elements = ElementContainer3D{NVARS, POLYDEG}(n_elements)

  # Store cell ids
  elements.cell_ids .= cell_ids

  # Determine node locations
  n_nodes = POLYDEG + 1
  nodes, _ = gauss_lobatto_nodes_weights(n_nodes)

  # Calculate inverse Jacobian and node coordinates
  for element_id in 1:nelements(elements)
    # Get cell id
    cell_id = cell_ids[element_id]

    # Get cell length
    dx = length_at_cell(mesh.tree, cell_id)

    # Calculate inverse Jacobian as 1/(h/2)
    elements.inverse_jacobian[element_id] = 2/dx

    # Calculate node coordinates
    for k in 1:n_nodes, j in 1:n_nodes, i in 1:n_nodes
      elements.node_coordinates[1, i, j, k, element_id] = (
          mesh.tree.coordinates[1, cell_id] + dx/2 * nodes[i])
      elements.node_coordinates[2, i, j, k, element_id] = (
          mesh.tree.coordinates[2, cell_id] + dx/2 * nodes[j])
      elements.node_coordinates[3, i, j, k, element_id] = (
          mesh.tree.coordinates[3, cell_id] + dx/2 * nodes[k])
    end
  end

  return elements
end


# Create interface container, initialize interface data, and return interface container for further use
#
# NVARS: number of variables
# POLYDEG: polynomial degree
function init_interfaces(cell_ids, mesh::TreeMesh{3}, ::Val{NVARS}, ::Val{POLYDEG}, elements) where {NVARS, POLYDEG}
  # Initialize container
  n_interfaces = count_required_interfaces(mesh, cell_ids)
  interfaces = InterfaceContainer3D{NVARS, POLYDEG}(n_interfaces)

  # Connect elements with interfaces
  init_interface_connectivity!(elements, interfaces, mesh)

  return interfaces
end


# Create boundaries container, initialize boundary data, and return boundaries container
#
# NVARS: number of variables
# POLYDEG: polynomial degree
function init_boundaries(cell_ids, mesh::TreeMesh{3}, ::Val{NVARS}, ::Val{POLYDEG}, elements) where {NVARS, POLYDEG}
  # Initialize container
  n_boundaries = count_required_boundaries(mesh, cell_ids)
  boundaries = BoundaryContainer3D{NVARS, POLYDEG}(n_boundaries)

  # Connect elements with boundaries
  init_boundary_connectivity!(elements, boundaries, mesh)

  return boundaries
end


# Create mortar container, initialize mortar data, and return mortar container for further use
#
# NVARS: number of variables
# POLYDEG: polynomial degree
function init_mortars(cell_ids, mesh::TreeMesh{3}, ::Val{NVARS}, ::Val{POLYDEG}, elements, mortar_type) where {NVARS, POLYDEG}
  # Initialize containers
  n_mortars = count_required_mortars(mesh, cell_ids)
  if mortar_type === Val(:l2)
    n_l2mortars = n_mortars
  else
    error("unknown mortar type '$(mortar_type)'")
  end
  l2mortars = L2MortarContainer3D{NVARS, POLYDEG}(n_l2mortars)

  # Connect elements with interfaces and l2mortars
  if mortar_type === Val(:l2)
    init_mortar_connectivity!(elements, l2mortars, mesh)
  else
    error("unknown mortar type '$(mortar_type)'")
  end

  return l2mortars
end


# Initialize connectivity between elements and interfaces
function init_interface_connectivity!(elements, interfaces, mesh::TreeMesh{3})
  # Construct cell -> element mapping for easier algorithm implementation
  tree = mesh.tree
  c2e = zeros(Int, length(tree))
  for element_id in 1:nelements(elements)
    c2e[elements.cell_ids[element_id]] = element_id
  end

  # Reset interface count
  count = 0

  # Iterate over all elements to find neighbors and to connect via interfaces
  for element_id in 1:nelements(elements)
    # Get cell id
    cell_id = elements.cell_ids[element_id]

    # Loop over directions
    for direction in 1:n_directions(mesh.tree)
      # Only create interfaces in positive direction
      if direction % 2 == 1
        continue
      end

      # If no neighbor exists, current cell is small and thus we need a mortar
      if !has_neighbor(mesh.tree, cell_id, direction)
        continue
      end

      # Skip if neighbor has children
      neighbor_cell_id = mesh.tree.neighbor_ids[direction, cell_id]
      if has_children(mesh.tree, neighbor_cell_id)
        continue
      end

      # Create interface between elements (1 -> "left" of interface, 2 -> "right" of interface)
      count += 1
      interfaces.neighbor_ids[2, count] = c2e[neighbor_cell_id]
      interfaces.neighbor_ids[1, count] = element_id

      # Set orientation (x -> 1, y -> 2, z -> 3)
      if direction in (1, 2)
        interfaces.orientations[count] = 1
      elseif direction in (3, 4)
        interfaces.orientations[count] = 2
      else
        interfaces.orientations[count] = 3
      end
    end
  end

  @assert count == ninterfaces(interfaces) ("Actual interface count ($count) does not match " *
                                            "expectations $(ninterfaces(interfaces))")
end


# Initialize connectivity between elements and boundaries
function init_boundary_connectivity!(elements, boundaries, mesh::TreeMesh{3})
  # Reset boundaries count
  count = 0

  # Iterate over all elements to find missing neighbors and to connect to boundaries
  for element_id in 1:nelements(elements)
    # Get cell id
    cell_id = elements.cell_ids[element_id]

    # Loop over directions
    for direction in 1:n_directions(mesh.tree)
      # If neighbor exists, current cell is not at a boundary
      if has_neighbor(mesh.tree, cell_id, direction)
        continue
      end

      # If coarse neighbor exists, current cell is not at a boundary
      if has_coarse_neighbor(mesh.tree, cell_id, direction)
        continue
      end

      # Create boundary
      count += 1

      # Set neighbor element id
      boundaries.neighbor_ids[count] = element_id

      # Set neighbor side, which denotes the direction (1 -> negative, 2 -> positive) of the element
      if direction in (2, 4, 6)
        boundaries.neighbor_sides[count] = 1
      else
        boundaries.neighbor_sides[count] = 2
      end

      # Set orientation (x -> 1, y -> 2)
      if direction in (1, 2)
        boundaries.orientations[count] = 1
      elseif direction in (3, 4)
        boundaries.orientations[count] = 2
      else
        boundaries.orientations[count] = 3
      end

      # Store node coordinates
      enc = elements.node_coordinates
      if direction == 1 # -x direction
        boundaries.node_coordinates[:, :, :, count] .= enc[:, 1,   :,    :,   element_id]
      elseif direction == 2 # +x direction
        boundaries.node_coordinates[:, :, :, count] .= enc[:, end, :,    :,   element_id]
      elseif direction == 3 # -y direction
        boundaries.node_coordinates[:, :, :, count] .= enc[:, :,   1,    :,   element_id]
      elseif direction == 4 # +y direction
        boundaries.node_coordinates[:, :, :, count] .= enc[:, :,   end,  :,   element_id]
      elseif direction == 5 # -z direction
        boundaries.node_coordinates[:, :, :, count] .= enc[:, :,   :,    1,   element_id]
      elseif direction == 6 # +z direction
        boundaries.node_coordinates[:, :, :, count] .= enc[:, :,   :,    end, element_id]
      else
        error("should not happen")
      end
    end
  end

  @assert count == nboundaries(boundaries) ("Actual boundaries count ($count) does not match " *
                                            "expectations $(nboundaries(boundaries))")
end


# Initialize connectivity between elements and mortars
function init_mortar_connectivity!(elements, mortars, mesh::TreeMesh{3})
  # Construct cell -> element mapping for easier algorithm implementation
  tree = mesh.tree
  c2e = zeros(Int, length(tree))
  for element_id in 1:nelements(elements)
    c2e[elements.cell_ids[element_id]] = element_id
  end

  # Reset interface count
  count = 0

  # Iterate over all elements to find neighbors and to connect via interfaces
  for element_id in 1:nelements(elements)
    # Get cell id
    cell_id = elements.cell_ids[element_id]

    for direction in 1:n_directions(mesh.tree)
      # If no neighbor exists, cell is small with large neighbor -> do nothing
      if !has_neighbor(mesh.tree, cell_id, direction)
        continue
      end

      # If neighbor has no children, this is a conforming interface -> do nothing
      neighbor_cell_id = mesh.tree.neighbor_ids[direction, cell_id]
      if !has_children(mesh.tree, neighbor_cell_id)
        continue
      end

      # Create mortar between elements (3 possible orientations):
      #
      # mortar in x-direction:
      # 1 -> small element in lower, left position  (-y, -z)
      # 2 -> small element in lower, right position (+y, -z)
      # 3 -> small element in upper, left position  (-y, +z)
      # 4 -> small element in upper, right position (+y, +z)
      #
      # mortar in y-direction:
      # 1 -> small element in lower, left position  (-x, -z)
      # 2 -> small element in lower, right position (+x, -z)
      # 3 -> small element in upper, left position  (-x, +z)
      # 4 -> small element in upper, right position (+x, +z)
      #
      # mortar in z-direction:
      # 1 -> small element in lower, left position  (-x, -y)
      # 2 -> small element in lower, right position (+x, -y)
      # 3 -> small element in upper, left position  (-x, +y)
      # 4 -> small element in upper, right position (+x, +y)
      #
      # Always the case:
      # 5 -> large element
      #
      count += 1
      mortars.neighbor_ids[5, count] = element_id

      # Directions are from the perspective of the large element
      # ("Where are the small elements? Ah, in the ... direction!")
      if direction == 1 # -x
        mortars.neighbor_ids[1, count] = c2e[mesh.tree.child_ids[2, neighbor_cell_id]]
        mortars.neighbor_ids[2, count] = c2e[mesh.tree.child_ids[4, neighbor_cell_id]]
        mortars.neighbor_ids[3, count] = c2e[mesh.tree.child_ids[6, neighbor_cell_id]]
        mortars.neighbor_ids[4, count] = c2e[mesh.tree.child_ids[8, neighbor_cell_id]]
      elseif direction == 2 # +x
        mortars.neighbor_ids[1, count] = c2e[mesh.tree.child_ids[1, neighbor_cell_id]]
        mortars.neighbor_ids[2, count] = c2e[mesh.tree.child_ids[3, neighbor_cell_id]]
        mortars.neighbor_ids[3, count] = c2e[mesh.tree.child_ids[5, neighbor_cell_id]]
        mortars.neighbor_ids[4, count] = c2e[mesh.tree.child_ids[7, neighbor_cell_id]]
      elseif direction == 3 # -y
        mortars.neighbor_ids[1, count] = c2e[mesh.tree.child_ids[3, neighbor_cell_id]]
        mortars.neighbor_ids[2, count] = c2e[mesh.tree.child_ids[4, neighbor_cell_id]]
        mortars.neighbor_ids[3, count] = c2e[mesh.tree.child_ids[7, neighbor_cell_id]]
        mortars.neighbor_ids[4, count] = c2e[mesh.tree.child_ids[8, neighbor_cell_id]]
      elseif direction == 4 # +y
        mortars.neighbor_ids[1, count] = c2e[mesh.tree.child_ids[1, neighbor_cell_id]]
        mortars.neighbor_ids[2, count] = c2e[mesh.tree.child_ids[2, neighbor_cell_id]]
        mortars.neighbor_ids[3, count] = c2e[mesh.tree.child_ids[5, neighbor_cell_id]]
        mortars.neighbor_ids[4, count] = c2e[mesh.tree.child_ids[6, neighbor_cell_id]]
      elseif direction == 5 # -z
        mortars.neighbor_ids[1, count] = c2e[mesh.tree.child_ids[5, neighbor_cell_id]]
        mortars.neighbor_ids[2, count] = c2e[mesh.tree.child_ids[6, neighbor_cell_id]]
        mortars.neighbor_ids[3, count] = c2e[mesh.tree.child_ids[7, neighbor_cell_id]]
        mortars.neighbor_ids[4, count] = c2e[mesh.tree.child_ids[8, neighbor_cell_id]]
      elseif direction == 6 # +z
        mortars.neighbor_ids[1, count] = c2e[mesh.tree.child_ids[1, neighbor_cell_id]]
        mortars.neighbor_ids[2, count] = c2e[mesh.tree.child_ids[2, neighbor_cell_id]]
        mortars.neighbor_ids[3, count] = c2e[mesh.tree.child_ids[3, neighbor_cell_id]]
        mortars.neighbor_ids[4, count] = c2e[mesh.tree.child_ids[4, neighbor_cell_id]]
      else
        error("should not happen")
      end

      # Set large side, which denotes the direction (1 -> negative, 2 -> positive) of the large side
      if direction in (2, 4, 6)
        mortars.large_sides[count] = 1
      else
        mortars.large_sides[count] = 2
      end

      # Set orientation (x -> 1, y -> 2, z -> 3)
      if direction in (1, 2)
        mortars.orientations[count] = 1
      elseif direction in (3, 4)
        mortars.orientations[count] = 2
      else
        mortars.orientations[count] = 3
      end
    end
  end

  @assert count == nmortars(mortars) ("Actual mortar count ($count) does not match " *
                                      "expectations $(nmortars(mortars))")
end


"""
    integrate(func, dg::Dg3D, args...; normalize=true)

Call function `func` for each DG node and integrate the result over the computational domain.

The function `func` is called as `func(i, j, k, element_id, dg, args...)` for each
volume node `(i, j, k)` and each `element_id`. Additional positional
arguments `args...` are passed along as well. If `normalize` is true, the result
is divided by the total volume of the computational domain.

# Examples
Calculate the integral of the time derivative of the entropy, i.e.,
∫(∂S/∂t)dΩ = ∫(∂S/∂u ⋅ ∂u/∂t)dΩ:
```julia
# Calculate integral of entropy time derivative
dsdu_ut = integrate(dg, dg.elements.u, dg.elements.u_t) do i, j, k, element_id, dg, u, u_t
  u_node   = get_node_vars(u,   dg, i, j, k, element_id)
  u_t_node = get_node_vars(u_t, dg, i, j, k, element_id)
  dot(cons2entropy(u_node, equations(dg)), u_t_node)
end
```
"""
function integrate(func, dg::Dg3D, args...; normalize=true)
  # Initialize integral with zeros of the right shape
  integral = zero(func(1, 1, 1, 1, dg, args...))

  # Use quadrature to numerically integrate over entire domain
  for element_id in 1:dg.n_elements
    jacobian_volume = inv(dg.elements.inverse_jacobian[element_id])^ndims(dg)
    for k in 1:nnodes(dg), j in 1:nnodes(dg), i in 1:nnodes(dg)
      integral += jacobian_volume * dg.weights[i] * dg.weights[j] * dg.weights[k] * func(i, j, k, element_id, dg, args...)
    end
  end

  # Normalize with total volume
  if normalize
    integral = integral/dg.analysis_total_volume
  end

  return integral
end


"""
    integrate(func, u, dg::Dg3D; normalize=true)
    integrate(u, dg::Dg3D; normalize=true)

Call function `func` for each DG node and integrate the result over the computational domain.

The function `func` is called as `func(u_local)` for each volume node `(i, j, k)`
and each `element_id`, where `u_local` is an `SVector`ized copy of
`u[:, i, j, k, element_id]`. If `normalize` is true, the result is divided by the
total volume of the computational domain. If `func` is omitted, it defaults to
`identity`.

# Examples
Calculate the integral over all conservative variables:
```julia
state_integrals = integrate(dg.elements.u, dg)
```
"""
function integrate(func, u, dg::Dg3D; normalize=true)
  func_wrapped = function(i, j, k, element_id, dg, u)
    u_local = get_node_vars(u, dg, i, j, k, element_id)
    return func(u_local)
  end
  return integrate(func_wrapped, dg, u; normalize=normalize)
end
integrate(u, dg::Dg3D; normalize=true) = integrate(identity, u, dg; normalize=normalize)


# Calculate L2/Linf error norms based on "exact solution"
function calc_error_norms(func, dg::Dg3D, t)
  # Gather necessary information
  equation = equations(dg)
  n_nodes_analysis = size(dg.analysis_vandermonde, 1)

  # pre-allocate buffers
  u = zeros(eltype(dg.elements.u),
            nvariables(dg), size(dg.analysis_vandermonde, 1), size(dg.analysis_vandermonde, 1), size(dg.analysis_vandermonde, 1))
  u_tmp1 = similar(u,
            nvariables(dg), size(dg.analysis_vandermonde, 1), size(dg.analysis_vandermonde, 2), size(dg.analysis_vandermonde, 2))
  u_tmp2 = similar(u,
            nvariables(dg), size(dg.analysis_vandermonde, 1), size(dg.analysis_vandermonde, 1), size(dg.analysis_vandermonde, 2))
  x = zeros(eltype(dg.elements.node_coordinates),
            3, size(dg.analysis_vandermonde, 1), size(dg.analysis_vandermonde, 1), size(dg.analysis_vandermonde, 1))
  x_tmp1 = similar(x,
            3, size(dg.analysis_vandermonde, 1), size(dg.analysis_vandermonde, 2), size(dg.analysis_vandermonde, 2))
  x_tmp2 = similar(x,
            3, size(dg.analysis_vandermonde, 1), size(dg.analysis_vandermonde, 1), size(dg.analysis_vandermonde, 2))

  # Set up data structures
  l2_error   = zero(func(get_node_vars(dg.elements.u, dg, 1, 1, 1, 1), equation))
  linf_error = zero(func(get_node_vars(dg.elements.u, dg, 1, 1, 1, 1), equation))

  # Iterate over all elements for error calculations
  for element_id in 1:dg.n_elements
    # Interpolate solution and node locations to analysis nodes
    multiply_dimensionwise!(u, dg.analysis_vandermonde, view(dg.elements.u, :, :, :, :, element_id),                u_tmp1, u_tmp2)
    multiply_dimensionwise!(x, dg.analysis_vandermonde, view(dg.elements.node_coordinates, :, :, :, :, element_id), x_tmp1, x_tmp2)

    # Calculate errors at each analysis node
    weights = dg.analysis_weights_volume
    jacobian_volume = inv(dg.elements.inverse_jacobian[element_id])^ndims(dg)
    for k in 1:n_nodes_analysis, j in 1:n_nodes_analysis, i in 1:n_nodes_analysis
      u_exact = dg.initial_conditions(get_node_coords(x, dg, i, j, k), t, equation)
      diff = func(u_exact, equation) - func(get_node_vars(u, dg, i, j, k), equation)
      l2_error += diff.^2 * (weights[i] * weights[j] * weights[k] * jacobian_volume)
      linf_error = @. max(linf_error, abs(diff))
    end
  end

  # For L2 error, divide by total volume
  l2_error = @. sqrt(l2_error / dg.analysis_total_volume)

  return l2_error, linf_error
end


# Integrate ∂S/∂u ⋅ ∂u/∂t over the entire domain
function calc_entropy_timederivative(dg::Dg3D, t)
  # Compute ut = rhs(u) with current solution u
  @notimeit timer() rhs!(dg, t)

  # Calculate ∫(∂S/∂u ⋅ ∂u/∂t)dΩ
  dsdu_ut = integrate(dg, dg.elements.u, dg.elements.u_t) do i, j, k, element_id, dg, u, u_t
    u_node   = get_node_vars(u,   dg, i, j, k, element_id)
    u_t_node = get_node_vars(u_t, dg, i, j, k, element_id)
    dot(cons2entropy(u_node, equations(dg)), u_t_node)
  end

  return dsdu_ut
end


# Calculate L2/Linf norms of a solenoidal condition ∇ ⋅ B = 0
# OBS! This works only when the problem setup is designed such that ∂B₁/∂x + ∂B₂/∂y = 0. Cannot
#      compute the full 3D divergence from the given data
function calc_mhd_solenoid_condition(dg::Dg3D, t::Float64)
  @assert equations(dg) isa IdealGlmMhdEquations3D "Only relevant for MHD"

  # Local copy of standard derivative matrix
  d = polynomial_derivative_matrix(dg.nodes)
  # Quadrature weights
  weights = dg.weights
  # integrate over all elements to get the divergence-free condition errors
  linf_divb = 0.0
  l2_divb   = 0.0
  for element_id in 1:dg.n_elements
    # inverse_jacobian * jacobian^ndims
    #   (chain rule)        (integral)
    jacobian_factor = (1.0/dg.elements.inverse_jacobian[element_id])^(ndims(dg)-1)

    for k in 1:nnodes(dg), j in 1:nnodes(dg), i in 1:nnodes(dg)
      divb   = 0.0
      for l in 1:nnodes(dg)
        divb += (d[i,l]*dg.elements.u[6,l,j,k,element_id] +
                 d[j,l]*dg.elements.u[7,i,l,k,element_id] +
                 d[k,l]*dg.elements.u[8,i,j,l,element_id])
      end
      divb *= dg.elements.inverse_jacobian[element_id]
      linf_divb = max(linf_divb,abs(divb))
      l2_divb += jacobian_factor*weights[i]*weights[j]*weights[k]*divb^2
    end
  end
  l2_divb = sqrt(l2_divb/dg.analysis_total_volume)

  return l2_divb, linf_divb
end


# Calculate enstrophy for the compressible Euler equations
function calc_enstrophy(dg::Dg3D, t::Float64)
  @assert equations(dg) isa CompressibleEulerEquations3D "Only relevant for compressible Euler"

  # Local copy of standard derivative matrix
  d = polynomial_derivative_matrix(dg.nodes)
  # Quadrature weights
  weights = dg.weights
  # integrate over all elements to get the divergence-free condition errors
  enstrophy = 0.0

  for element_id in 1:dg.n_elements
    # inverse_jacobian * jacobian^ndims
    #   (chain rule)        (integral)
    jacobian_factor = (1.0/dg.elements.inverse_jacobian[element_id])^(ndims(dg)-1)

    for k in 1:nnodes(dg), j in 1:nnodes(dg), i in 1:nnodes(dg)
      v_x = SVector(0.0, 0.0, 0.0)
      for ii in 1:nnodes(dg)
        rho, rho_v1, rho_v2, rho_v3, rho_e = get_node_vars(dg.elements.u, dg, ii, j, k, element_id)
        v = SVector(rho_v1, rho_v2, rho_v3) / rho
        v_x += d[i, ii] * v
      end

      v_y = SVector(0.0, 0.0, 0.0)
      for jj in 1:nnodes(dg)
        rho, rho_v1, rho_v2, rho_v3, rho_e = get_node_vars(dg.elements.u, dg, i, jj, k, element_id)
        v = SVector(rho_v1, rho_v2, rho_v3) / rho
        v_y += d[j, jj] * v
      end

      v_z = SVector(0.0, 0.0, 0.0)
      for kk in 1:nnodes(dg)
        rho, rho_v1, rho_v2, rho_v3, rho_e = get_node_vars(dg.elements.u, dg, i, j, kk, element_id)
        v = SVector(rho_v1, rho_v2, rho_v3) / rho
        v_z += d[k, kk] * v
      end

      rho, _ = get_node_vars(dg.elements.u, dg, i, j, k, element_id)
      omega = SVector(v_y[3] - v_z[2],
                      v_z[1] - v_x[3],
                      v_x[2] - v_y[1])
      enstrophy += jacobian_factor * weights[i] * weights[j] * weights[k] * 0.5 * rho * sum(abs2, omega)
    end
  end
  enstrophy = enstrophy / dg.analysis_total_volume

  return enstrophy
end



"""
    analyze_solution(dg::Dg3D, mesh::TreeMesh, time, dt, step, runtime_absolute, runtime_relative)

Calculate error norms and other analysis quantities to analyze the solution
during a simulation, and return the L2 and Linf errors. `dg` and `mesh` are the
DG and the mesh instance, respectively. `time`, `dt`, and `step` refer to the
current simulation time, the last time step size, and the current time step
count. The run time (in seconds) is given in `runtime_absolute`, while the
performance index is specified in `runtime_relative`.

**Note:** Keep order of analysis quantities in sync with
          [`save_analysis_header`](@ref) when adding or changing quantities.
"""
function analyze_solution(dg::Dg3D, mesh::TreeMesh, time::Real, dt::Real, step::Integer,
                          runtime_absolute::Real, runtime_relative::Real; solver_gravity=nothing)
  equation = equations(dg)

  # General information
  println()
  println("-"^80)
  println(" Simulation running '", get_name(equation), "' with POLYDEG = ", polydeg(dg))
  println("-"^80)
  println(" #timesteps:     " * @sprintf("% 14d", step) *
          "               " *
          " run time:       " * @sprintf("%10.8e s", runtime_absolute))
  println(" dt:             " * @sprintf("%10.8e", dt) *
          "               " *
          " Time/DOF/step:  " * @sprintf("%10.8e s", runtime_relative))
  println(" sim. time:      " * @sprintf("%10.8e", time))

  println(" #DOF:           " * @sprintf("% 14d", dg.n_elements*(polydeg(dg)+1)^ndims(mesh)))
  # Level information (only show for AMR)
  if parameter("amr_interval", 0)::Int > 0
    levels = Vector{Int}(undef, dg.n_elements)
    for element_id in 1:dg.n_elements
      levels[element_id] = mesh.tree.levels[dg.elements.cell_ids[element_id]]
    end
    min_level = minimum(levels)
    max_level = maximum(levels)

    println(" #elements:      " * @sprintf("% 14d", dg.n_elements))
    for level = max_level:-1:min_level+1
      println(" ├── level $level:    " * @sprintf("% 14d", count(x->x==level, levels)))
    end
    println(" └── level $min_level:    " * @sprintf("% 14d", count(x->x==min_level, levels)))
  end
  println()

  # Open file for appending and store time step and time information
  if dg.save_analysis
    f = open(dg.analysis_filename, "a")
    @printf(f, "% 9d", step)
    @printf(f, "  %10.8e", time)
    @printf(f, "  %10.8e", dt)
  end

  # Calculate and print derived quantities (error norms, entropy etc.)
  # Variable names required for L2 error, Linf error, and conservation error
  if any(q in dg.analysis_quantities for q in
         (:l2_error, :linf_error, :conservation_error, :residual))
    print(" Variable:    ")
    for v in 1:nvariables(equation)
      @printf("   %-14s", varnames_cons(equation)[v])
    end
    println()
  end

  # Calculate L2/Linf errors, which are also returned by analyze_solution
  l2_error, linf_error = calc_error_norms(dg, time)

  # L2 error
  if :l2_error in dg.analysis_quantities
    print(" L2 error:    ")
    for v in 1:nvariables(equation)
      @printf("  % 10.8e", l2_error[v])
      dg.save_analysis && @printf(f, "  % 10.8e", l2_error[v])
    end
    println()
  end

  # Linf error
  if :linf_error in dg.analysis_quantities
    print(" Linf error:  ")
    for v in 1:nvariables(equation)
      @printf("  % 10.8e", linf_error[v])
      dg.save_analysis && @printf(f, "  % 10.8e", linf_error[v])
    end
    println()
  end

  # Conservation errror
  if :conservation_error in dg.analysis_quantities
    # Calculate state integrals
    state_integrals = integrate(dg.elements.u, dg)

    # Store initial state integrals at first invocation
    if isempty(dg.initial_state_integrals)
      dg.initial_state_integrals = zeros(nvariables(equation))
      dg.initial_state_integrals .= state_integrals
    end

    print(" |∑U - ∑U₀|:  ")
    for v in 1:nvariables(equation)
      err = abs(state_integrals[v] - dg.initial_state_integrals[v])
      @printf("  % 10.8e", err)
      dg.save_analysis && @printf(f, "  % 10.8e", err)
    end
    println()
  end

  # Residual (defined here as the vector maximum of the absolute values of the time derivatives)
  if :residual in dg.analysis_quantities
    print(" max(|Uₜ|):   ")
    for v in 1:nvariables(equation)
      # Calculate maximum absolute value of Uₜ
      @views res = maximum(abs.(dg.elements.u_t[v, :, :, :, :]))
      @printf("  % 10.8e", res)
      dg.save_analysis && @printf(f, "  % 10.8e", res)
    end
    println()
  end

  # L2/L∞ errors of the primitive variables
  if :l2_error_primitive in dg.analysis_quantities || :linf_error_primitive in dg.analysis_quantities
    l2_error_prim, linf_error_prim = calc_error_norms(cons2prim, dg, time)

    print(" Variable:    ")
    for v in 1:nvariables(equation)
      @printf("   %-14s", varnames_prim(equation)[v])
    end
    println()

    # L2 error
    if :l2_error_primitive in dg.analysis_quantities
      print(" L2 error prim.: ")
      for v in 1:nvariables(equation)
        @printf("%10.8e   ", l2_error_prim[v])
        dg.save_analysis && @printf(f, "  % 10.8e", l2_error_prim[v])
      end
      println()
    end

    # L∞ error
    if :linf_error_primitive in dg.analysis_quantities
      print(" Linf error pri.:")
      for v in 1:nvariables(equation)
        @printf("%10.8e   ", linf_error_prim[v])
        dg.save_analysis && @printf(f, "  % 10.8e", linf_error_prim[v])
      end
      println()
    end
  end

  # Entropy time derivative
  if :dsdu_ut in dg.analysis_quantities
    duds_ut = calc_entropy_timederivative(dg, time)
    print(" ∑∂S/∂U ⋅ Uₜ: ")
    @printf("  % 10.8e", duds_ut)
    dg.save_analysis && @printf(f, "  % 10.8e", duds_ut)
    println()
  end

  # Entropy
  if :entropy in dg.analysis_quantities
    s = integrate(dg, dg.elements.u) do i, j, k, element_id, dg, u
      cons = get_node_vars(u, dg, i, j, k, element_id)
      return entropy(cons, equations(dg))
    end
    print(" ∑S:          ")
    @printf("  % 10.8e", s)
    dg.save_analysis && @printf(f, "  % 10.8e", s)
    println()
  end

  # Total energy
  if :energy_total in dg.analysis_quantities
    e_total = integrate(dg, dg.elements.u) do i, j, k, element_id, dg, u
      cons = get_node_vars(u, dg, i, j, k, element_id)
      return energy_total(cons, equations(dg))
    end
    print(" ∑e_total:    ")
    @printf("  % 10.8e", e_total)
    dg.save_analysis && @printf(f, "  % 10.8e", e_total)
    println()
  end

  # Kinetic energy
  if :energy_kinetic in dg.analysis_quantities
    e_kinetic = integrate(dg, dg.elements.u) do i, j, k, element_id, dg, u
      cons = get_node_vars(u, dg, i, j, k, element_id)
      return energy_kinetic(cons, equations(dg))
    end
    print(" ∑e_kinetic:  ")
    @printf("  % 10.8e", e_kinetic)
    dg.save_analysis && @printf(f, "  % 10.8e", e_kinetic)
    println()
  end

  # Internal energy
  if :energy_internal in dg.analysis_quantities
    e_internal = integrate(dg, dg.elements.u) do i, j, k, element_id, dg, u
      cons = get_node_vars(u, dg, i, j, k, element_id)
      return energy_internal(cons, equations(dg))
    end
    print(" ∑e_internal: ")
    @printf("  % 10.8e", e_internal)
    dg.save_analysis && @printf(f, "  % 10.8e", e_internal)
    println()
  end

  # Magnetic energy
  if :energy_magnetic in dg.analysis_quantities
    e_magnetic = integrate(dg, dg.elements.u) do i, j, k, element_id, dg, u
      cons = get_node_vars(u, dg, i, j, k, element_id)
      return energy_magnetic(cons, equations(dg))
    end
    print(" ∑e_magnetic: ")
    @printf("  % 10.8e", e_magnetic)
    dg.save_analysis && @printf(f, "  % 10.8e", e_magnetic)
    println()
  end

  # Enstrophy
  if :enstrophy in dg.analysis_quantities
    enstrophy = calc_enstrophy(dg, time)
    print(" enstrophy:   ")
    @printf("  % 10.8e", enstrophy)
    dg.save_analysis && @printf(f, "  % 10.8e", enstrophy)
    println()
  end

  # Solenoidal condition ∇ ⋅ B = 0
  if :l2_divb in dg.analysis_quantities || :linf_divb in dg.analysis_quantities
    l2_divb, linf_divb = calc_mhd_solenoid_condition(dg, time)
  end
  # L2 norm of ∇ ⋅ B
  if :l2_divb in dg.analysis_quantities
    print(" L2 ∇ ⋅B:     ")
    @printf("  % 10.8e", l2_divb)
    dg.save_analysis && @printf(f, "  % 10.8e", l2_divb)
    println()
  end
  # Linf norm of ∇ ⋅ B
  if :linf_divb in dg.analysis_quantities
    print(" Linf ∇ ⋅B:   ")
    @printf("  % 10.8e", linf_divb)
    dg.save_analysis && @printf(f, "  % 10.8e", linf_divb)
    println()
  end

  # Cross helicity
  if :cross_helicity in dg.analysis_quantities
    h_c = integrate(dg, dg.elements.u) do i, j, k, element_id, dg, u
      cons = get_node_vars(u, dg, i, j, k, element_id)
      return cross_helicity(cons, equations(dg))
    end
    print(" ∑H_c:        ")
    @printf("  % 10.8e", h_c)
    dg.save_analysis && @printf(f, "  % 10.8e", h_c)
    println()
  end

  println("-"^80)
  println()

  # Add line break and close analysis file if it was opened
  if dg.save_analysis
    println(f)
    close(f)
  end

  # Return errors for EOC analysis
  return l2_error, linf_error
end


"""
    save_analysis_header(filename, quantities, equation)

Truncate file `filename` and save a header with the names of the quantities
`quantities` that will subsequently written to `filename` by
[`analyze_solution`](@ref). Since some quantities are equation-specific, the
system of equations instance is passed in `equation`.

**Note:** Keep order of analysis quantities in sync with
          [`analyze_solution`](@ref) when adding or changing quantities.
"""
function save_analysis_header(filename, quantities, equation::AbstractEquation{3})
  open(filename, "w") do f
    @printf(f, "#%-8s", "timestep")
    @printf(f, "  %-14s", "time")
    @printf(f, "  %-14s", "dt")
    if :l2_error in quantities
      for v in varnames_cons(equation)
        @printf(f, "   %-14s", "l2_" * v)
      end
    end
    if :linf_error in quantities
      for v in varnames_cons(equation)
        @printf(f, "   %-14s", "linf_" * v)
      end
    end
    if :conservation_error in quantities
      for v in varnames_cons(equation)
        @printf(f, "   %-14s", "cons_" * v)
      end
    end
    if :residual in quantities
      for v in varnames_cons(equation)
        @printf(f, "   %-14s", "res_" * v)
      end
    end
    if :l2_error_primitive in quantities
      for v in varnames_prim(equation)
        @printf(f, "   %-14s", "l2_" * v)
      end
    end
    if :linf_error_primitive in quantities
      for v in varnames_prim(equation)
        @printf(f, "   %-14s", "linf_" * v)
      end
    end
    if :dsdu_ut in quantities
      @printf(f, "   %-14s", "dsdu_ut")
    end
    if :entropy in quantities
      @printf(f, "   %-14s", "entropy")
    end
    if :energy_total in quantities
      @printf(f, "   %-14s", "e_total")
    end
    if :energy_kinetic in quantities
      @printf(f, "   %-14s", "e_kinetic")
    end
    if :energy_internal in quantities
      @printf(f, "   %-14s", "e_internal")
    end
    if :energy_magnetic in quantities
      @printf(f, "   %-14s", "e_magnetic")
    end
    if :enstrophy in quantities
      @printf(f, "   %-14s", "enstrophy")
    end
    if :l2_divb in quantities
      @printf(f, "   %-14s", "l2_divb")
    end
    if :linf_divb in quantities
      @printf(f, "   %-14s", "linf_divb")
    end
    if :cross_helicity in quantities
      @printf(f, "   %-14s", "cross_helicity")
    end
    println(f)
  end
end


# Call equation-specific initial conditions functions and apply to all elements
function set_initial_conditions!(dg::Dg3D, time)
  equation = equations(dg)
  # make sure that the random number generator is reseted and the ICs are reproducible in the julia REPL/interactive mode
  seed!(0)
  s0 = equation.s0
  for element_id in 1:dg.n_elements
    for k in 1:nnodes(dg), j in 1:nnodes(dg), i in 1:nnodes(dg)
      dg.elements.u[:, i, j, k, element_id] .= dg.initial_conditions(
          dg.elements.node_coordinates[:, i, j, k, element_id], time, equation)
      u_node = get_node_vars(dg.elements.u, dg, i, j, k, element_id)
      p = (equation.gamma-1) * (u_node[5] - 0.5 * (u_node[2]^2 + u_node[3]^2 + u_node[4]^2) / u_node[1])
      s0 = min(s0, log(p/u_node[1]^equation.gamma))
    end
  end
  equation.s0 = s0
end


# Calculate time derivative
function rhs!(dg::Dg3D, t_stage)
  # Reset u_t
  @timeit timer() "reset ∂u/∂t" dg.elements.u_t .= 0

  # Apply positivity preserving limiter of Zhang and Shu
  @timeit timer() " positivity limtier of Zhang and Shu" apply_positivity_limiter!(dg)
  
  # Calculate volume integral
  @timeit timer() "volume integral" calc_volume_integral!(dg)

  # Prolong solution to interfaces
  @timeit timer() "prolong2interfaces" prolong2interfaces!(dg)

  # Calculate interface fluxes
  @timeit timer() "interface flux" calc_interface_flux!(dg)

  # Prolong solution to boundaries
  @timeit timer() "prolong2boundaries" prolong2boundaries!(dg)

  # Calculate boundary fluxes
  @timeit timer() "boundary flux" calc_boundary_flux!(dg, t_stage)

  # Prolong solution to mortars
  @timeit timer() "prolong2mortars" prolong2mortars!(dg)

  # Calculate mortar fluxes
  @timeit timer() "mortar flux" calc_mortar_flux!(dg)

  # Calculate surface integrals
  @timeit timer() "surface integral" calc_surface_integral!(dg)

  # Apply Jacobian from mapping to reference element
  @timeit timer() "Jacobian" apply_jacobian!(dg)

  # Calculate source terms
  @timeit timer() "source terms" calc_sources!(dg, dg.source_terms, t_stage)
end

# Calculate volume integral and update u_t
apply_positivity_limiter!(dg::Dg3D) = apply_positivity_limiter!(dg.elements.u, dg)

# Apply positivity limiter of Zhan and Shu to nodal values elements.u
# Or invariant domain limiter of Yi Jiang (PhD thesis Iowa State)
# Only works for CompressibleEuler3D 
function apply_positivity_limiter!(u, dg::Dg3D)
  apply_positivity_limiter_density!(u, dg::Dg3D, 0.0001)
  apply_positivity_limiter_pressure!(u, dg::Dg3D, 0.0001)
  #apply_positivity_limiter_entropy!(u, dg::Dg3D, 0.0001)
end

# Apply positivity limiter of Zhan and Shu to nodal values elements.u
# density
function apply_positivity_limiter_density!(u, dg::Dg3D, threshold)
  @unpack weights = dg
  Threads.@threads for element_id in 1:dg.n_elements
    # Dermine minimum density
    rho_min = 0.0
    for k in 1:nnodes(dg), j in 1:nnodes(dg), i in 1:nnodes(dg)
      u_node = get_node_vars(dg.elements.u, dg, i, j, k, element_id)
      rho_min = min(rho_min, u_node[1])
    end
    U1_mean = 0.0
    U2_mean = 0.0
    U3_mean = 0.0
    U4_mean = 0.0
    U5_mean = 0.0
    for k in 1:nnodes(dg), j in 1:nnodes(dg), i in 1:nnodes(dg)
      u_node = get_node_vars(dg.elements.u, dg, i, j, k, element_id)
      U1_mean += u_node[1] * weights[i] * weights[j] * weights[k] / 8.0
      U2_mean += u_node[2] * weights[i] * weights[j] * weights[k] / 8.0 
      U3_mean += u_node[3] * weights[i] * weights[j] * weights[k] / 8.0
      U4_mean += u_node[4] * weights[i] * weights[j] * weights[k] / 8.0
      U5_mean += u_node[5] * weights[i] * weights[j] * weights[k] / 8.0
    end
    # Detect if limiting is necessary
    Theta_rho = 1
    if rho_min < threshold 
      Theta_rho = (U1_mean - threshold) / (U1_mean - rho_min)
    end
    Theta = min(1, Theta_rho)
    # Apply limiter if necessary
    if Theta < 1
      #println("apply PP limiter 1 ", Theta_rho)
      for k in 1:nnodes(dg), j in 1:nnodes(dg), i in 1:nnodes(dg)
        u_node = get_node_vars(dg.elements.u, dg, i, j, k, element_id)
        dg.elements.u[1,i,j,k,element_id] = Theta * u_node[1] + (1-Theta) * U1_mean 
        dg.elements.u[2,i,j,k,element_id] = Theta * u_node[2] + (1-Theta) * U2_mean 
        dg.elements.u[3,i,j,k,element_id] = Theta * u_node[3] + (1-Theta) * U3_mean 
        dg.elements.u[4,i,j,k,element_id] = Theta * u_node[4] + (1-Theta) * U4_mean 
        dg.elements.u[5,i,j,k,element_id] = Theta * u_node[5] + (1-Theta) * U5_mean 
      end
    end
  end
end

# Apply positivity limiter of Zhan and Shu to nodal values elements.u
# pressure
function apply_positivity_limiter_pressure!(u, dg::Dg3D, threshold)
  @unpack weights = dg
  gamma = equations(dg).gamma

  Threads.@threads for element_id in 1:dg.n_elements
    # Dermine minimum density, pressure and maximum convex entropy estimate
    p_min = 0.0
    for k in 1:nnodes(dg), j in 1:nnodes(dg), i in 1:nnodes(dg)
      u_node = get_node_vars(dg.elements.u, dg, i, j, k, element_id)
      p = (gamma-1) * (u_node[5] - 0.5 * (u_node[2]^2 + u_node[3]^2 + u_node[4]^2) / u_node[1])
      p_min = min(p_min, p)
    end
    # Determine mean value of element
    U1_mean = 0.0
    U2_mean = 0.0
    U3_mean = 0.0
    U4_mean = 0.0
    U5_mean = 0.0
    for k in 1:nnodes(dg), j in 1:nnodes(dg), i in 1:nnodes(dg)
      u_node = get_node_vars(dg.elements.u, dg, i, j, k, element_id)
      U1_mean += u_node[1] * weights[i] * weights[j] * weights[k] / 8.0
      U2_mean += u_node[2] * weights[i] * weights[j] * weights[k] / 8.0 
      U3_mean += u_node[3] * weights[i] * weights[j] * weights[k] / 8.0
      U4_mean += u_node[4] * weights[i] * weights[j] * weights[k] / 8.0
      U5_mean += u_node[5] * weights[i] * weights[j] * weights[k] / 8.0
    end
    # Detect if limiting is necessary
    p_mean = (gamma-1) * (U5_mean - 0.5 * (U2_mean^2 + U3_mean^2 + U4_mean[4]^2) / U1_mean)
    Theta_p = 1
    if p_min < threshold 
      Theta_p = (p_mean - threshold) / (p_mean - p_min)
    end
    Theta = min(1, Theta_p)
    # Apply limiter if necessary
    if Theta < 1
      #println("apply PP limiter 2 ", Theta_p)
      for k in 1:nnodes(dg), j in 1:nnodes(dg), i in 1:nnodes(dg)
        u_node = get_node_vars(dg.elements.u, dg, i, j, k, element_id)
        dg.elements.u[1,i,j,k,element_id] = Theta * u_node[1] + (1-Theta) * U1_mean 
        dg.elements.u[2,i,j,k,element_id] = Theta * u_node[2] + (1-Theta) * U2_mean 
        dg.elements.u[3,i,j,k,element_id] = Theta * u_node[3] + (1-Theta) * U3_mean 
        dg.elements.u[4,i,j,k,element_id] = Theta * u_node[4] + (1-Theta) * U4_mean 
        dg.elements.u[5,i,j,k,element_id] = Theta * u_node[5] + (1-Theta) * U5_mean 
      end
    end
  end
end

# Apply positivity limiter of Zhan and Shu to nodal values elements.u
# entropy
function apply_positivity_limiter_entropy!(u, dg::Dg3D, threshold)
  @unpack weights = dg
  gamma = equations(dg).gamma
  s0 = equations(dg).s0

  Threads.@threads for element_id in 1:dg.n_elements
    # Dermine minimum density, pressure and maximum convex entropy estimate
    q_max = 0.0
    for k in 1:nnodes(dg), j in 1:nnodes(dg), i in 1:nnodes(dg)
      u_node = get_node_vars(dg.elements.u, dg, i, j, k, element_id)
      p = (gamma-1) * (u_node[5] - 0.5 * (u_node[2]^2 + u_node[3]^2 + u_node[4]^2) / u_node[1])
      q_max = max(q_max, u_node[1]*(s0 -  log(p/u_node[1]^gamma)))
    end
    # Determine mean value of element
    U1_mean = 0.0
    U2_mean = 0.0
    U3_mean = 0.0
    U4_mean = 0.0
    U5_mean = 0.0
    for k in 1:nnodes(dg), j in 1:nnodes(dg), i in 1:nnodes(dg)
      u_node = get_node_vars(dg.elements.u, dg, i, j, k, element_id)
      U1_mean += u_node[1] * weights[i] * weights[j] * weights[k] / 8.0
      U2_mean += u_node[2] * weights[i] * weights[j] * weights[k] / 8.0 
      U3_mean += u_node[3] * weights[i] * weights[j] * weights[k] / 8.0
      U4_mean += u_node[4] * weights[i] * weights[j] * weights[k] / 8.0
      U5_mean += u_node[5] * weights[i] * weights[j] * weights[k] / 8.0
    end
    # Detect if limiting is necessary
    p_mean = (gamma-1) * (U5_mean - 0.5 * (U2_mean^2 + U3_mean^2 + U4_mean[4]^2) / U1_mean)
    q_mean = U1_mean * (s0 - log(p_mean / U1_mean^gamma))
    Theta_q = 1
    if q_max > 0 # maybe use threshold
      Theta_q = (0 - q_mean) / (q_max - q_mean)  
    end
    Theta = min(1, Theta_q)
    # Apply limiter if necessary
    if Theta < 1
      #println("apply PP limiter 3 ", Theta_q)
      for k in 1:nnodes(dg), j in 1:nnodes(dg), i in 1:nnodes(dg)
        u_node = get_node_vars(dg.elements.u, dg, i, j, k, element_id)
        dg.elements.u[1,i,j,k,element_id] = Theta * u_node[1] + (1-Theta) * U1_mean 
        dg.elements.u[2,i,j,k,element_id] = Theta * u_node[2] + (1-Theta) * U2_mean 
        dg.elements.u[3,i,j,k,element_id] = Theta * u_node[3] + (1-Theta) * U3_mean 
        dg.elements.u[4,i,j,k,element_id] = Theta * u_node[4] + (1-Theta) * U4_mean 
        dg.elements.u[5,i,j,k,element_id] = Theta * u_node[5] + (1-Theta) * U5_mean 
      end
    end
  end
end



# Calculate volume integral and update u_t
calc_volume_integral!(dg::Dg3D) = calc_volume_integral!(dg.elements.u_t, dg.volume_integral_type, dg)

# Calculate 3D twopoint flux (element version)
@inline function calcflux_twopoint!(f1, f2, f3, u, element_id, dg::Dg3D)
  @unpack volume_flux_function = dg

  for k in 1:nnodes(dg), j in 1:nnodes(dg), i in 1:nnodes(dg)
    # Set diagonal entries (= regular volume fluxes due to consistency)
    u_node = get_node_vars(u, dg, i, j, k, element_id)
    flux1 = calcflux(u_node, 1, equations(dg))
    flux2 = calcflux(u_node, 2, equations(dg))
    flux3 = calcflux(u_node, 3, equations(dg))
    set_node_vars!(f1, flux1, dg, i, i, j, k)
    set_node_vars!(f2, flux2, dg, j, i, j, k)
    set_node_vars!(f3, flux3, dg, k, i, j, k)

    # Flux in x-direction
    for ii in (i+1):nnodes(dg)
      u_node_ii = get_node_vars(u, dg, ii, j, k, element_id)
      flux = volume_flux_function(u_node, u_node_ii, 1, equations(dg)) # 1-> x-direction
      for v in 1:nvariables(dg)
        f1[v, i, ii, j, k] = flux[v]
        f1[v, ii, i, j, k] = flux[v]
      end
    end

    # Flux in y-direction
    for jj in (j+1):nnodes(dg)
      u_node_jj = get_node_vars(u, dg, i, jj, k, element_id)
      flux = volume_flux_function(u_node, u_node_jj, 2, equations(dg)) # 2 -> y-direction
      for v in 1:nvariables(dg)
        f2[v, j, i, jj, k] = flux[v]
        f2[v, jj, i, j, k] = flux[v]
      end
    end

    # Flux in z-direction
    for kk in (k+1):nnodes(dg)
      u_node_kk = get_node_vars(u, dg, i, j, kk, element_id)
      flux = volume_flux_function(u_node, u_node_kk, 3, equations(dg)) # 3 -> z-direction
      for v in 1:nvariables(dg)
        f3[v, k, i, j, kk] = flux[v]
        f3[v, kk, i, j, k] = flux[v]
      end
    end
  end

  calcflux_twopoint_nonconservative!(f1, f2, f3, u, element_id,
                                     have_nonconservative_terms(equations(dg)), dg)
end

function calcflux_twopoint_nonconservative!(f1, f2, f3, u, element_id,
                                            nonconservative_terms::Val{false}, dg::Dg3D)
  return nothing
end

function calcflux_twopoint_nonconservative!(f1, f2, f3, u, element_id,
                                            nonconservative_terms::Val{true}, dg::Dg3D)
  #TODO: Create a unified interface, e.g. using non-symmetric two-point (extended) volume fluxes
  #      For now, just dispatch to an existing function for the IdealMhdEquations
  calcflux_twopoint_nonconservative!(f1, f2, f3, u, element_id, equations(dg), dg)
end


# Calculate volume integral (DGSEM in weak form)
function calc_volume_integral!(u_t, ::Val{:weak_form}, dg::Dg3D)
  @unpack dhat = dg

  Threads.@threads for element_id in 1:dg.n_elements
    # Calculate volume integral
    for k in 1:nnodes(dg), j in 1:nnodes(dg), i in 1:nnodes(dg)
      u_node = get_node_vars(dg.elements.u, dg, i, j, k, element_id)

      # Flux in x-direction
      flux1 = calcflux(u_node, 1, equations(dg))
      for l in 1:nnodes(dg)
        integral_contribution = dhat[l, i] * flux1
        add_to_node_vars!(u_t, integral_contribution, dg, l, j, k, element_id)
      end

      # Flux in y-direction
      flux2 = calcflux(u_node, 2, equations(dg))
      for l in 1:nnodes(dg)
        integral_contribution = dhat[l, j] * flux2
        add_to_node_vars!(u_t, integral_contribution, dg, i, l, k, element_id)
      end

      # Flux in z-direction
      flux3 = calcflux(u_node, 3, equations(dg))
      for l in 1:nnodes(dg)
        integral_contribution = dhat[l, k] * flux3
        add_to_node_vars!(u_t, integral_contribution, dg, i, j, l, element_id)
      end
    end
  end
end


# Calculate volume integral (DGSEM in split form)
@inline function calc_volume_integral!(u_t, volume_integral_type::Val{:split_form}, dg::Dg3D)
  calc_volume_integral!(u_t, volume_integral_type, have_nonconservative_terms(equations(dg)), dg.thread_cache, dg)
end


function calc_volume_integral!(u_t, ::Val{:split_form}, nonconservative_terms, cache, dg::Dg3D)
  Threads.@threads for element_id in 1:dg.n_elements
    split_form_kernel!(u_t, element_id, nonconservative_terms, cache, dg)
  end
end

@inline function split_form_kernel!(u_t, element_id, nonconservative_terms::Val{false}, cache, dg::Dg3D, alpha=true)
  # true * [some floating point value] == [exactly the same floating point value]
  # This can get optimized away due to constant propagation.
  @unpack volume_flux_function, dsplit = dg

  # Calculate volume integral
  for k in 1:nnodes(dg), j in 1:nnodes(dg), i in 1:nnodes(dg)
    u_node = get_node_vars(dg.elements.u, dg, i, j, k, element_id)

    # x direction
    # use consistency of the volume flux to make this evaluation cheaper
    flux = calcflux(u_node, 1, equations(dg))
    integral_contribution = alpha * dsplit[i, i] * flux
    add_to_node_vars!(u_t, integral_contribution, dg, i, j, k, element_id)
    # use symmetry of the volume flux for the remaining terms
    for ii in (i+1):nnodes(dg)
      u_node_ii = get_node_vars(dg.elements.u, dg, ii, j, k, element_id)
      flux = volume_flux_function(u_node, u_node_ii, 1, equations(dg))
      integral_contribution = alpha * dsplit[i, ii] * flux
      add_to_node_vars!(u_t, integral_contribution, dg, i,  j, k, element_id)
      integral_contribution = alpha * dsplit[ii, i] * flux
      add_to_node_vars!(u_t, integral_contribution, dg, ii, j, k, element_id)
    end

    # y direction
    # use consistency of the volume flux to make this evaluation cheaper
    flux = calcflux(u_node, 2, equations(dg))
    integral_contribution = alpha * dsplit[j, j] * flux
    add_to_node_vars!(u_t, integral_contribution, dg, i, j, k, element_id)
    # use symmetry of the volume flux for the remaining terms
    for jj in (j+1):nnodes(dg)
      u_node_jj = get_node_vars(dg.elements.u, dg, i, jj, k, element_id)
      flux = volume_flux_function(u_node, u_node_jj, 2, equations(dg))
      integral_contribution = alpha * dsplit[j, jj] * flux
      add_to_node_vars!(u_t, integral_contribution, dg, i, j,  k, element_id)
      integral_contribution = alpha * dsplit[jj, j] * flux
      add_to_node_vars!(u_t, integral_contribution, dg, i, jj, k, element_id)
    end

    # z direction
    # use consistency of the volume flux to make this evaluation cheaper
    flux = calcflux(u_node, 3, equations(dg))
    integral_contribution = alpha * dsplit[k, k] * flux
    add_to_node_vars!(u_t, integral_contribution, dg, i, j, k, element_id)
    # use symmetry of the volume flux for the remaining terms
    for kk in (k+1):nnodes(dg)
      u_node_kk = get_node_vars(dg.elements.u, dg, i, j, kk, element_id)
      flux = volume_flux_function(u_node, u_node_kk, 3, equations(dg))
      integral_contribution = alpha * dsplit[k, kk] * flux
      add_to_node_vars!(u_t, integral_contribution, dg, i, j, k,  element_id)
      integral_contribution = alpha * dsplit[kk, k] * flux
      add_to_node_vars!(u_t, integral_contribution, dg, i, j, kk, element_id)
    end
  end
end

@inline function split_form_kernel!(u_t, element_id, nonconservative_terms::Val{true}, cache, dg::Dg3D, alpha=true)
  @unpack volume_flux_function, dsplit_transposed = dg
  @unpack f1_threaded, f2_threaded, f3_threaded = cache

  # Choose thread-specific pre-allocated container
  f1 = f1_threaded[Threads.threadid()]
  f2 = f2_threaded[Threads.threadid()]
  f3 = f3_threaded[Threads.threadid()]

  # Calculate volume fluxes
  calcflux_twopoint!(f1, f2, f3, dg.elements.u, element_id, dg)

  # Calculate volume integral in one element
  for k in 1:nnodes(dg), j in 1:nnodes(dg), i in 1:nnodes(dg)
    for v in 1:nvariables(dg)
      # Use local accumulator to improve performance
      acc = zero(eltype(u_t))
      for l in 1:nnodes(dg)
        acc += (dsplit_transposed[l, i] * f1[v, l, i, j, k] +
                dsplit_transposed[l, j] * f2[v, l, i, j, k] +
                dsplit_transposed[l, k] * f3[v, l, i, j, k])
      end
      u_t[v, i, j, k, element_id] += alpha * acc
    end
  end
end


# Calculate volume integral (DGSEM in split form with shock capturing)
function calc_volume_integral!(u_t, ::Val{:shock_capturing}, dg::Dg3D)
  # (Re-)initialize element variable storage for blending factor
  if (!haskey(dg.element_variables, :blending_factor) ||
      length(dg.element_variables[:blending_factor]) != dg.n_elements)
    dg.element_variables[:blending_factor] = Vector{Float64}(undef, dg.n_elements)
  end
  if (!haskey(dg.element_variables, :blending_factor_tmp) ||
      length(dg.element_variables[:blending_factor_tmp]) != dg.n_elements)
    dg.element_variables[:blending_factor_tmp] = Vector{Float64}(undef, dg.n_elements)
  end

  # Initialize element variable storage for the cache
  if (!haskey(dg.cache, :element_ids_dg))
    dg.cache[:element_ids_dg] = Int[]
    sizehint!(dg.cache[:element_ids_dg], dg.n_elements)
  end
  if (!haskey(dg.cache, :element_ids_dgfv))
    dg.cache[:element_ids_dgfv] = Int[]
    sizehint!(dg.cache[:element_ids_dgfv], dg.n_elements)
  end

  calc_volume_integral!(u_t, Val(:shock_capturing),
                        dg.element_variables[:blending_factor], dg.element_variables[:blending_factor_tmp],
                        dg.cache[:element_ids_dg], dg.cache[:element_ids_dgfv],
                        dg.thread_cache,
                        dg)
end

function calc_volume_integral!(u_t, ::Val{:shock_capturing}, alpha, alpha_tmp,
                               element_ids_dg, element_ids_dgfv, thread_cache, dg::Dg3D)
  @unpack dsplit_transposed, inverse_weights = dg
  @unpack fstar1_threaded, fstar2_threaded, fstar3_threaded = thread_cache

  # Calculate blending factors α: u = u_DG * (1 - α) + u_FV * α
  @timeit timer() "blending factors" calc_blending_factors!(alpha, alpha_tmp, dg.elements.u,
    dg.shock_alpha_max,
    dg.shock_alpha_min,
    dg.shock_alpha_smooth,
    dg.shock_indicator_variable, thread_cache, dg)

  # Determine element ids for DG-only and blended DG-FV volume integral
  pure_and_blended_element_ids!(element_ids_dg, element_ids_dgfv, alpha, dg)

  # Loop over pure DG elements
  @timeit timer() "pure DG" Threads.@threads for element_id in element_ids_dg
    split_form_kernel!(u_t, element_id, have_nonconservative_terms(equations(dg)), thread_cache, dg)
  end

  # Loop over blended DG-FV elements
  @timeit timer() "blended DG-FV" Threads.@threads for element_id in element_ids_dgfv
    # Calculate DG volume integral contribution
    split_form_kernel!(u_t, element_id, have_nonconservative_terms(equations(dg)), thread_cache, dg, 1 - alpha[element_id])

    # Calculate FV two-point fluxes
    fstar1 = fstar1_threaded[Threads.threadid()]
    fstar2 = fstar2_threaded[Threads.threadid()]
    fstar3 = fstar3_threaded[Threads.threadid()]
    calcflux_fv!(fstar1, fstar2, fstar3, dg.elements.u, element_id, dg)

    # Calculate FV volume integral contribution
    for k in 1:nnodes(dg), j in 1:nnodes(dg), i in 1:nnodes(dg)
      for v in 1:nvariables(dg)
        u_t[v, i, j, k, element_id] += (alpha[element_id] *
                                        (inverse_weights[i] * (fstar1[v, i+1, j, k] - fstar1[v, i, j, k]) +
                                         inverse_weights[j] * (fstar2[v, i, j+1, k] - fstar2[v, i, j, k]) +
                                         inverse_weights[k] * (fstar3[v, i, j, k+1] - fstar3[v, i, j, k])) )

      end
    end
  end
end


"""
    calcflux_fv!(fstar1, fstar2, fstar3, u_leftright, u, element_id, dg::Dg3D)

Calculate the finite volume fluxes inside the elements.

# Arguments
- `fstar1::AbstractArray{T} where T<:Real`:
- `fstar2::AbstractArray{T} where T<:Real`
- `fstar3::AbstractArray{T} where T<:Real`
- `dg::Dg3D`
- `u::AbstractArray{T} where T<:Real`
- `element_id::Integer`
"""
@inline function calcflux_fv!(fstar1, fstar2, fstar3, u, element_id, dg::Dg3D)
  @unpack surface_flux_function = dg

  fstar1[:, 1,            :, :] .= zero(eltype(fstar1))
  fstar1[:, nnodes(dg)+1, :, :] .= zero(eltype(fstar1))

  for k in 1:nnodes(dg)
    for j in 1:nnodes(dg)
      for i in 2:nnodes(dg)
        u_ll = get_node_vars(u, dg, i-1, j, k, element_id)
        u_rr = get_node_vars(u, dg, i,   j, k, element_id)
        flux = surface_flux_function(u_ll, u_rr, 1, equations(dg)) # orientation 1: x direction
        set_node_vars!(fstar1, flux, dg, i, j, k)
      end
    end
  end

  fstar2[:, :, 1,            :] .= zero(eltype(fstar2))
  fstar2[:, :, nnodes(dg)+1, :] .= zero(eltype(fstar2))

  for k in 1:nnodes(dg)
    for j in 2:nnodes(dg)
      for i in 1:nnodes(dg)
        u_ll = get_node_vars(u, dg, i, j-1, k, element_id)
        u_rr = get_node_vars(u, dg, i, j,   k, element_id)
        flux = surface_flux_function(u_ll, u_rr, 2, equations(dg)) # orientation 2: y direction
        set_node_vars!(fstar2, flux, dg, i, j, k)
      end
    end
  end

  fstar3[:, :, :, 1           ] .= zero(eltype(fstar3))
  fstar3[:, :, :, nnodes(dg)+1] .= zero(eltype(fstar3))

  for k in 2:nnodes(dg)
    for j in 1:nnodes(dg)
      for i in 1:nnodes(dg)
        u_ll = get_node_vars(u, dg, i, j, k-1, element_id)
        u_rr = get_node_vars(u, dg, i, j, k,   element_id)
        flux = surface_flux_function(u_ll, u_rr, 3, equations(dg)) # orientation 3: z direction
        set_node_vars!(fstar3, flux, dg, i, j, k)
      end
    end
  end
end


# Prolong solution to interfaces (for GL nodes: just a copy)
function prolong2interfaces!(dg::Dg3D)
  equation = equations(dg)

  Threads.@threads for s in 1:dg.n_interfaces
    left_element_id = dg.interfaces.neighbor_ids[1, s]
    right_element_id = dg.interfaces.neighbor_ids[2, s]
    if dg.interfaces.orientations[s] == 1
      # interface in x-direction
      for k in 1:nnodes(dg), j in 1:nnodes(dg), v in 1:nvariables(dg)
        dg.interfaces.u[1, v, j, k, s] = dg.elements.u[v, nnodes(dg), j, k, left_element_id]
        dg.interfaces.u[2, v, j, k, s] = dg.elements.u[v,          1, j, k, right_element_id]
      end
    elseif dg.interfaces.orientations[s] == 2
      # interface in y-direction
      for k in 1:nnodes(dg), i in 1:nnodes(dg), v in 1:nvariables(dg)
        dg.interfaces.u[1, v, i, k, s] = dg.elements.u[v, i, nnodes(dg), k, left_element_id]
        dg.interfaces.u[2, v, i, k, s] = dg.elements.u[v, i,          1, k, right_element_id]
      end
    else
      # interface in z-direction
      for j in 1:nnodes(dg), i in 1:nnodes(dg), v in 1:nvariables(dg)
        dg.interfaces.u[1, v, i, j, s] = dg.elements.u[v, i, j, nnodes(dg), left_element_id]
        dg.interfaces.u[2, v, i, j, s] = dg.elements.u[v, i, j,          1, right_element_id]
      end
    end
  end
end


# Prolong solution to boundaries (for GL nodes: just a copy)
function prolong2boundaries!(dg::Dg3D)
  equation = equations(dg)

  Threads.@threads for b in 1:dg.n_boundaries
    element_id = dg.boundaries.neighbor_ids[b]
    if dg.boundaries.orientations[b] == 1 # Boundary in x-direction
      if dg.boundaries.neighbor_sides[b] == 1 # Element in -x direction of boundary
        for k in 1:nnodes(dg), j in 1:nnodes(dg), v in 1:nvariables(dg)
          dg.boundaries.u[1, v, j, k, b] = dg.elements.u[v, nnodes(dg), j, k, element_id]
        end
      else # Element in +x direction of boundary
        for k in 1:nnodes(dg), j in 1:nnodes(dg), v in 1:nvariables(dg)
          dg.boundaries.u[2, v, j, k, b] = dg.elements.u[v, 1,          j, k, element_id]
        end
      end
    elseif dg.boundaries.orientations[b] == 2 # Boundary in y-direction
      if dg.boundaries.neighbor_sides[b] == 1 # Element in -y direction of boundary
        for k in 1:nnodes(dg), i in 1:nnodes(dg), v in 1:nvariables(dg)
          dg.boundaries.u[1, v, i, k, b] = dg.elements.u[v, i, nnodes(dg), k, element_id]
        end
      else # Element in +y direction of boundary
        for k in 1:nnodes(dg), i in 1:nnodes(dg), v in 1:nvariables(dg)
          dg.boundaries.u[2, v, i, k, b] = dg.elements.u[v, i, 1,          k, element_id]
        end
      end
    else # Boundary in z-direction
      if dg.boundaries.neighbor_sides[b] == 1 # Element in -z direction of boundary
        for j in 1:nnodes(dg), i in 1:nnodes(dg), v in 1:nvariables(dg)
          dg.boundaries.u[1, v, i, j, b] = dg.elements.u[v, i, j, nnodes(dg), element_id]
        end
      else # Element in +z direction of boundary
        for j in 1:nnodes(dg), i in 1:nnodes(dg), v in 1:nvariables(dg)
          dg.boundaries.u[2, v, i, j, b] = dg.elements.u[v, i, j, 1,          element_id]
        end
      end
    end
  end
end


# Prolong solution to mortars (select correct method based on mortar type)
prolong2mortars!(dg::Dg3D) = prolong2mortars!(dg, dg.mortar_type, dg.thread_cache)

# Prolong solution to mortars (l2mortar version)
function prolong2mortars!(dg::Dg3D, mortar_type::Val{:l2}, thread_cache)
  # temporary buffer for projections
  @unpack fstar_tmp1_threaded = thread_cache

  Threads.@threads for m in 1:dg.n_l2mortars
    fstar_tmp1 = fstar_tmp1_threaded[Threads.threadid()]

    lower_left_element_id  = dg.l2mortars.neighbor_ids[1, m]
    lower_right_element_id = dg.l2mortars.neighbor_ids[2, m]
    upper_left_element_id  = dg.l2mortars.neighbor_ids[3, m]
    upper_right_element_id = dg.l2mortars.neighbor_ids[4, m]
    large_element_id       = dg.l2mortars.neighbor_ids[5, m]

    # Copy solution small to small
    if dg.l2mortars.large_sides[m] == 1 # -> small elements on right side
      if dg.l2mortars.orientations[m] == 1
        # L2 mortars in x-direction
        for k in 1:nnodes(dg), j in 1:nnodes(dg)
          for v in 1:nvariables(dg)
            dg.l2mortars.u_upper_left[2, v, j, k, m]  = dg.elements.u[v, 1, j, k,
                                                                      upper_left_element_id]
            dg.l2mortars.u_upper_right[2, v, j, k, m] = dg.elements.u[v, 1, j, k,
                                                                      upper_right_element_id]
            dg.l2mortars.u_lower_left[2, v, j, k, m]  = dg.elements.u[v, 1, j, k,
                                                                      lower_left_element_id]
            dg.l2mortars.u_lower_right[2, v, j, k, m] = dg.elements.u[v, 1, j, k,
                                                                      lower_right_element_id]
          end
        end
      elseif dg.l2mortars.orientations[m] == 2
        # L2 mortars in y-direction
        for k in 1:nnodes(dg), i in 1:nnodes(dg)
          for v in 1:nvariables(dg)
            dg.l2mortars.u_upper_left[2, v, i, k, m]  = dg.elements.u[v, i, 1, k,
                                                                      upper_left_element_id]
            dg.l2mortars.u_upper_right[2, v, i, k, m] = dg.elements.u[v, i, 1, k,
                                                                      upper_right_element_id]
            dg.l2mortars.u_lower_left[2, v, i, k, m]  = dg.elements.u[v, i, 1, k,
                                                                      lower_left_element_id]
            dg.l2mortars.u_lower_right[2, v, i, k, m] = dg.elements.u[v, i, 1, k,
                                                                      lower_right_element_id]
          end
        end
      else # orientations[m] == 3
        # L2 mortars in z-direction
        for j in 1:nnodes(dg), i in 1:nnodes(dg)
          for v in 1:nvariables(dg)
            dg.l2mortars.u_upper_left[2, v, i, j, m]  = dg.elements.u[v, i, j, 1,
                                                                      upper_left_element_id]
            dg.l2mortars.u_upper_right[2, v, i, j, m] = dg.elements.u[v, i, j, 1,
                                                                      upper_right_element_id]
            dg.l2mortars.u_lower_left[2, v, i, j, m]  = dg.elements.u[v, i, j, 1,
                                                                      lower_left_element_id]
            dg.l2mortars.u_lower_right[2, v, i, j, m] = dg.elements.u[v, i, j, 1,
                                                                      lower_right_element_id]
          end
        end
      end
    else # large_sides[m] == 2 -> small elements on left side
      if dg.l2mortars.orientations[m] == 1
        # L2 mortars in x-direction
        for k in 1:nnodes(dg), j in 1:nnodes(dg)
          for v in 1:nvariables(dg)
            dg.l2mortars.u_upper_left[1, v, j, k, m]  = dg.elements.u[v, nnodes(dg), j, k,
                                                                      upper_left_element_id]
            dg.l2mortars.u_upper_right[1, v, j, k, m] = dg.elements.u[v, nnodes(dg), j, k,
                                                                      upper_right_element_id]
            dg.l2mortars.u_lower_left[1, v, j, k, m]  = dg.elements.u[v, nnodes(dg), j, k,
                                                                      lower_left_element_id]
            dg.l2mortars.u_lower_right[1, v, j, k, m] = dg.elements.u[v, nnodes(dg), j, k,
                                                                      lower_right_element_id]
          end
        end
      elseif dg.l2mortars.orientations[m] == 2
        # L2 mortars in y-direction
        for k in 1:nnodes(dg), i in 1:nnodes(dg)
          for v in 1:nvariables(dg)
            dg.l2mortars.u_upper_left[1, v, i, k, m]  = dg.elements.u[v, i, nnodes(dg), k,
                                                                      upper_left_element_id]
            dg.l2mortars.u_upper_right[1, v, i, k, m] = dg.elements.u[v, i, nnodes(dg), k,
                                                                      upper_right_element_id]
            dg.l2mortars.u_lower_left[1, v, i, k, m]  = dg.elements.u[v, i, nnodes(dg), k,
                                                                      lower_left_element_id]
            dg.l2mortars.u_lower_right[1, v, i, k, m] = dg.elements.u[v, i, nnodes(dg), k,
                                                                      lower_right_element_id]
          end
        end
      else # orientations[m] == 3
        # L2 mortars in z-direction
        for j in 1:nnodes(dg), i in 1:nnodes(dg)
          for v in 1:nvariables(dg)
            dg.l2mortars.u_upper_left[1, v, i, j, m]  = dg.elements.u[v, i, j, nnodes(dg),
                                                                      upper_left_element_id]
            dg.l2mortars.u_upper_right[1, v, i, j, m] = dg.elements.u[v, i, j, nnodes(dg),
                                                                      upper_right_element_id]
            dg.l2mortars.u_lower_left[1, v, i, j, m]  = dg.elements.u[v, i, j, nnodes(dg),
                                                                      lower_left_element_id]
            dg.l2mortars.u_lower_right[1, v, i, j, m] = dg.elements.u[v, i, j, nnodes(dg),
                                                                      lower_right_element_id]
          end
        end
      end
    end

    # Interpolate large element face data to small interface locations
    if dg.l2mortars.large_sides[m] == 1 # -> large element on left side
      leftright = 1
      if dg.l2mortars.orientations[m] == 1
        # L2 mortars in x-direction
        u_large = view(dg.elements.u, :, nnodes(dg), :, :, large_element_id)
        element_solutions_to_mortars!(dg, mortar_type, leftright, m, u_large, fstar_tmp1)
      elseif dg.l2mortars.orientations[m] == 2
        # L2 mortars in y-direction
        u_large = view(dg.elements.u, :, :, nnodes(dg), :, large_element_id)
        element_solutions_to_mortars!(dg, mortar_type, leftright, m, u_large, fstar_tmp1)
      else # dg.l2mortars.orientations[m] == 3
        # L2 mortars in z-direction
        u_large = view(dg.elements.u, :, :, :, nnodes(dg), large_element_id)
        element_solutions_to_mortars!(dg, mortar_type, leftright, m, u_large, fstar_tmp1)
      end
    else # large_sides[m] == 2 -> large element on right side
      leftright = 2
      if dg.l2mortars.orientations[m] == 1
        # L2 mortars in x-direction
        u_large = view(dg.elements.u, :, 1, :, :, large_element_id)
        element_solutions_to_mortars!(dg, mortar_type, leftright, m, u_large, fstar_tmp1)
      elseif dg.l2mortars.orientations[m] == 2
        # L2 mortars in y-direction
        u_large = view(dg.elements.u, :, :, 1, :, large_element_id)
        element_solutions_to_mortars!(dg, mortar_type, leftright, m, u_large, fstar_tmp1)
      else # dg.l2mortars.orientations[m] == 3
        # L2 mortars in z-direction
        u_large = view(dg.elements.u, :, :, :, 1, large_element_id)
        element_solutions_to_mortars!(dg, mortar_type, leftright, m, u_large, fstar_tmp1)
      end
    end
  end
end

"""
    element_solutions_to_mortars!(dg::Dg3D, ::Val{:l2}, leftright, m, u_large, fstar_tmp1)

Interpolate `u_large` to `dg.l2mortars.u_[upper/lower]_[left/right]` for mortar `m`
using the forward mortar operators of `dg` and `fstar_tmp1` as temporary storage.
"""
@inline function element_solutions_to_mortars!(dg::Dg3D, ::Val{:l2}, leftright, m, u_large, fstar_tmp1)
  multiply_dimensionwise!(view(dg.l2mortars.u_upper_left,  leftright, :, :, :, m), dg.mortar_forward_lower, dg.mortar_forward_upper, u_large, fstar_tmp1)
  multiply_dimensionwise!(view(dg.l2mortars.u_upper_right, leftright, :, :, :, m), dg.mortar_forward_upper, dg.mortar_forward_upper, u_large, fstar_tmp1)
  multiply_dimensionwise!(view(dg.l2mortars.u_lower_left,  leftright, :, :, :, m), dg.mortar_forward_lower, dg.mortar_forward_lower, u_large, fstar_tmp1)
  multiply_dimensionwise!(view(dg.l2mortars.u_lower_right, leftright, :, :, :, m), dg.mortar_forward_upper, dg.mortar_forward_lower, u_large, fstar_tmp1)
  return nothing
end


"""
    calc_fstar!(destination, u_interfaces, interface_id, orientations, dg::Dg3D)

Calculate the surface flux across interface with different states given by
`u_interfaces_left, u_interfaces_right` on both sides. Only used by `calc_interface_flux!` for
interfaces with non-conservative terms and for L2 mortars.

# Arguments
- `destination::AbstractArray{T,3} where T<:Real`:
  The array of surface flux values (updated inplace).
- `u_interfaces::AbstractArray{T,5} where T<:Real``
- `interface_id::Integer`
- `orientations::Vector{T} where T<:Integer`
- `dg::Dg3D`
"""
function calc_fstar!(destination, u_interfaces, interface_id, orientations, dg::Dg3D)
  @unpack surface_flux_function = dg

  for j in 1:nnodes(dg), i in 1:nnodes(dg)
    # Call pointwise two-point numerical flux function
    u_ll, u_rr = get_surface_node_vars(u_interfaces, dg, i, j, interface_id)
    flux = surface_flux_function(u_ll, u_rr, orientations[interface_id], equations(dg))

    # Copy flux to destination
    set_node_vars!(destination, flux, dg, i, j)
  end
end


# Calculate and store the surface fluxes (standard Riemann and nonconservative parts) at an interface
# OBS! Regarding the nonconservative terms: 1) only needed for the MHD equations
#                                           2) not implemented for boundaries
calc_interface_flux!(dg::Dg3D) = calc_interface_flux!(dg.elements.surface_flux_values,
                                                      have_nonconservative_terms(dg.equations), dg)

function calc_interface_flux!(surface_flux_values, nonconservative_terms::Val{false}, dg::Dg3D)
  @unpack surface_flux_function = dg
  @unpack u, neighbor_ids, orientations = dg.interfaces

  Threads.@threads for s in 1:dg.n_interfaces
    # Get neighboring elements
    left_id  = neighbor_ids[1, s]
    right_id = neighbor_ids[2, s]

    # Determine interface direction with respect to elements:
    # orientation = 1: left -> 2, right -> 1
    # orientation = 2: left -> 4, right -> 3
    # orientation = 3: left -> 6, right -> 5
    left_direction  = 2 * orientations[s]
    right_direction = 2 * orientations[s] - 1

    for j in 1:nnodes(dg), i in 1:nnodes(dg)
      # Call pointwise Riemann solver
      u_ll, u_rr = get_surface_node_vars(u, dg, i, j, s)
      flux = surface_flux_function(u_ll, u_rr, orientations[s], equations(dg))

      # Copy flux to left and right element storage
      for v in 1:nvariables(dg)
        surface_flux_values[v, i, j, left_direction,  left_id ] = flux[v]
        surface_flux_values[v, i, j, right_direction, right_id] = flux[v]
      end
    end
  end
end

# Calculate and store Riemann and nonconservative fluxes across interfaces
function calc_interface_flux!(surface_flux_values, nonconservative_terms::Val{true}, dg::Dg3D)
  #TODO temporary workaround while implementing the other stuff
  calc_interface_flux!(surface_flux_values, dg.interfaces.neighbor_ids, dg.interfaces.u, nonconservative_terms,
                       dg.interfaces.orientations, dg, dg.thread_cache)
end

function calc_interface_flux!(surface_flux_values, neighbor_ids,
                              u_interfaces, nonconservative_terms::Val{true},
                              orientations, dg::Dg3D, thread_cache)
  fstar_threaded                     = thread_cache.fstar_upper_left_threaded
  noncons_diamond_primary_threaded   = thread_cache.noncons_diamond_upper_left_threaded
  noncons_diamond_secondary_threaded = thread_cache.noncons_diamond_upper_right_threaded

  Threads.@threads for s in 1:dg.n_interfaces
    # Choose thread-specific pre-allocated container
    fstar                     = fstar_threaded[Threads.threadid()]
    noncons_diamond_primary   = noncons_diamond_primary_threaded[Threads.threadid()]
    noncons_diamond_secondary = noncons_diamond_secondary_threaded[Threads.threadid()]

    # Calculate flux
    calc_fstar!(fstar, u_interfaces, s, orientations, dg)

    # Compute the nonconservative numerical "flux" along an interface
    # Done twice because left/right orientation matters så
    # 1 -> primary element and 2 -> secondary element
    # See Bohm et al. 2018 for details on the nonconservative diamond "flux"
    for j in 1:nnodes(dg), i in 1:nnodes(dg)
      # Call pointwise nonconservative term
      u_ll, u_rr = get_surface_node_vars(u_interfaces, dg, i, j, s)
      noncons_primary   = noncons_interface_flux(u_ll, u_rr, orientations[s], equations(dg))
      noncons_secondary = noncons_interface_flux(u_rr, u_ll, orientations[s], equations(dg))
      # Save to primary and secondary temporay storage
      set_node_vars!(noncons_diamond_primary, noncons_primary, dg, i, j)
      set_node_vars!(noncons_diamond_secondary, noncons_secondary, dg, i, j)
    end

    # Get neighboring elements
    left_neighbor_id  = neighbor_ids[1, s]
    right_neighbor_id = neighbor_ids[2, s]

    # Determine interface direction with respect to elements:
    # orientation = 1: left -> 2, right -> 1
    # orientation = 2: left -> 4, right -> 3
    # orientation = 3: left -> 6, right -> 5
    left_neighbor_direction  = 2 * orientations[s]
    right_neighbor_direction = 2 * orientations[s] - 1

    # Copy flux to left and right element storage
    for j in 1:nnodes(dg), i in 1:nnodes(dg)
      for v in 1:nvariables(dg)
        surface_flux_values[v, i, j, left_neighbor_direction,  left_neighbor_id]  = (fstar[v, i, j] +
            noncons_diamond_primary[v, i, j])
        surface_flux_values[v, i, j, right_neighbor_direction, right_neighbor_id] = (fstar[v, i, j] +
            noncons_diamond_secondary[v, i, j])
      end
    end
  end
end


# Calculate and store boundary flux across domain boundaries
#NOTE: Do we need to dispatch on have_nonconservative_terms(dg.equations)?
calc_boundary_flux!(dg::Dg3D, time) = calc_boundary_flux!(dg.elements.surface_flux_values, dg, time)

function calc_boundary_flux!(surface_flux_values, dg::Dg3D, time)
  @unpack surface_flux_function = dg
  @unpack u, neighbor_ids, neighbor_sides, node_coordinates, orientations = dg.boundaries

  Threads.@threads for b in 1:dg.n_boundaries
    # neighbor side = 1 (element is in negative coordinate direction)
    # neighbor side = 2 (element is in positive coordinate direction)
    idx = 3 - neighbor_sides[b]

    # Fill outer boundary state
    # FIXME: This should be replaced by a proper boundary condition
    for j in 1:nnodes(dg), i in 1:nnodes(dg)
      @views u[idx, :, i, j, b] .= dg.initial_conditions(
        node_coordinates[:, i, j, b], time, equations(dg))
    end

    # Get neighboring element
    neighbor_id = neighbor_ids[b]

    # Determine boundary direction with respect to elements:
    # orientation = 1: left -> 2, right -> 1
    # orientation = 2: left -> 4, right -> 3
    # orientation = 3: left -> 6, right -> 5
    if orientations[b] == 1 # Boundary in x-direction
      if neighbor_sides[b] == 1 # Element is on the left, boundary on the right
        direction = 2
      else # Element is on the right, boundary on the left
        direction = 1
      end
    elseif orientations[b] == 2 # Boundary in y-direction
      if neighbor_sides[b] == 1 # Element is below, boundary is above
        direction = 4
      else # Element is above, boundary is below
        direction = 3
      end
    else # Boundary in z-direction
      if neighbor_sides[b] == 1 # Element is in the front, boundary is in the back
        direction = 6
      else # Element is in the back, boundary is in the front
        direction = 5
      end
    end

    for j in 1:nnodes(dg), i in 1:nnodes(dg)
      # Call pointwise Riemann solver
      u_ll, u_rr = get_surface_node_vars(u, dg, i, j, b)
      flux = surface_flux_function(u_ll, u_rr, orientations[b], equations(dg))

      # Copy flux to storage
      for v in 1:nvariables(dg)
        surface_flux_values[v, i, j, direction, neighbor_id] = flux[v]
      end
    end
  end
end


# Calculate and store fluxes across mortars (select correct method based on mortar type)
calc_mortar_flux!(dg::Dg3D) = calc_mortar_flux!(dg, dg.mortar_type)


calc_mortar_flux!(dg::Dg3D, mortar_type::Val{:l2}) = calc_mortar_flux!(dg.elements.surface_flux_values, dg, mortar_type,
                                                                       have_nonconservative_terms(dg.equations), dg.l2mortars, dg.thread_cache)
# Calculate and store fluxes across L2 mortars
function calc_mortar_flux!(surface_flux_values, dg::Dg3D, mortar_type::Val{:l2},
                           nonconservative_terms::Val{false}, mortars, thread_cache)
  @unpack (u_lower_left, u_lower_right, u_upper_left, u_upper_right,
           neighbor_ids, orientations) = mortars
  @unpack (fstar_upper_left_threaded, fstar_upper_right_threaded,
           fstar_lower_left_threaded, fstar_lower_right_threaded,
           fstar_tmp1_threaded) = thread_cache

  Threads.@threads for m in 1:dg.n_l2mortars
    # Choose thread-specific pre-allocated container
    fstar_upper_left  = fstar_upper_left_threaded[Threads.threadid()]
    fstar_upper_right = fstar_upper_right_threaded[Threads.threadid()]
    fstar_lower_left  = fstar_lower_left_threaded[Threads.threadid()]
    fstar_lower_right = fstar_lower_right_threaded[Threads.threadid()]
    fstar_tmp1        = fstar_tmp1_threaded[Threads.threadid()]

    # Calculate fluxes
    calc_fstar!(fstar_upper_left,  u_upper_left,  m, orientations, dg)
    calc_fstar!(fstar_upper_right, u_upper_right, m, orientations, dg)
    calc_fstar!(fstar_lower_left,  u_lower_left,  m, orientations, dg)
    calc_fstar!(fstar_lower_right, u_lower_right, m, orientations, dg)

    mortar_fluxes_to_elements!(surface_flux_values, dg, mortar_type, m,
                               fstar_upper_left, fstar_upper_right,
                               fstar_lower_left, fstar_lower_right,
                               fstar_tmp1)
  end
end

# Calculate and store fluxes with nonconservative terms across L2 mortars
function calc_mortar_flux!(surface_flux_values, dg::Dg3D, mortar_type::Val{:l2},
                           nonconservative_terms::Val{true}, mortars, thread_cache)
  @unpack (u_lower_left, u_lower_right, u_upper_left, u_upper_right,
           neighbor_ids, orientations) = mortars
  @unpack (fstar_upper_left_threaded, fstar_upper_right_threaded,
           fstar_lower_left_threaded, fstar_lower_right_threaded,
           noncons_diamond_upper_left_threaded, noncons_diamond_upper_right_threaded,
           noncons_diamond_lower_left_threaded, noncons_diamond_lower_right_threaded,
           fstar_tmp1_threaded) = thread_cache

  Threads.@threads for m in 1:dg.n_l2mortars
    # Choose thread-specific pre-allocated container
    fstar_upper_left  = fstar_upper_left_threaded[Threads.threadid()]
    fstar_upper_right = fstar_upper_right_threaded[Threads.threadid()]
    fstar_lower_left  = fstar_lower_left_threaded[Threads.threadid()]
    fstar_lower_right = fstar_lower_right_threaded[Threads.threadid()]
    fstar_tmp1        = fstar_tmp1_threaded[Threads.threadid()]

    noncons_diamond_upper_left  = noncons_diamond_upper_left_threaded[Threads.threadid()]
    noncons_diamond_upper_right = noncons_diamond_upper_right_threaded[Threads.threadid()]
    noncons_diamond_lower_left  = noncons_diamond_lower_left_threaded[Threads.threadid()]
    noncons_diamond_lower_right = noncons_diamond_lower_right_threaded[Threads.threadid()]

    # Calculate fluxes
    calc_fstar!(fstar_upper_left,  u_upper_left,  m, orientations, dg)
    calc_fstar!(fstar_upper_right, u_upper_right, m, orientations, dg)
    calc_fstar!(fstar_lower_left,  u_lower_left,  m, orientations, dg)
    calc_fstar!(fstar_lower_right, u_lower_right, m, orientations, dg)

    # Compute the nonconservative numerical terms along the upper/lower interfaces
    # Done twice because left/right orientation matters
    # 1 -> primary element and 2 -> secondary element
    # See Bohm et al. 2018 for details on the nonconservative diamond "flux"
    if dg.l2mortars.large_sides[m] == 1 # -> small elements on right side
      for j in 1:nnodes(dg), i in 1:nnodes(dg)
        # pull the left/right solutions of the four faces
        u_upper_left_ll,  u_upper_left_rr  = get_surface_node_vars(u_upper_left,  dg, i, j, m)
        u_upper_right_ll, u_upper_right_rr = get_surface_node_vars(u_upper_right, dg, i, j, m)
        u_lower_left_ll,  u_lower_left_rr  = get_surface_node_vars(u_lower_left,  dg, i, j, m)
        u_lower_right_ll, u_lower_right_rr = get_surface_node_vars(u_lower_right, dg, i, j, m)
        # compute pointwise nonconservative terms
        noncons_upper_left  = noncons_interface_flux(u_upper_left_ll,  u_upper_left_rr,
                                                      orientations[m], equations(dg))
        noncons_upper_right = noncons_interface_flux(u_upper_right_ll, u_upper_right_rr,
                                                      orientations[m], equations(dg))
        noncons_lower_left  = noncons_interface_flux(u_lower_left_ll,  u_lower_left_rr,
                                                      orientations[m], equations(dg))
        noncons_lower_right = noncons_interface_flux(u_lower_right_ll, u_lower_right_rr,
                                                      orientations[m], equations(dg))
        # Save into temporay storage
        set_node_vars!(noncons_diamond_upper_left,  noncons_upper_left,  dg, i, j)
        set_node_vars!(noncons_diamond_upper_right, noncons_upper_right, dg, i, j)
        set_node_vars!(noncons_diamond_lower_left,  noncons_lower_left,  dg, i, j)
        set_node_vars!(noncons_diamond_lower_right, noncons_lower_right, dg, i, j)
      end
    else # large_sides[m] == 2 -> small elements on the left
      for j in 1:nnodes(dg), i in 1:nnodes(dg)
        # pull the left/right solutions of the four faces
        u_upper_left_ll,  u_upper_left_rr  = get_surface_node_vars(u_upper_left,  dg, i, j, m)
        u_upper_right_ll, u_upper_right_rr = get_surface_node_vars(u_upper_right, dg, i, j, m)
        u_lower_left_ll,  u_lower_left_rr  = get_surface_node_vars(u_lower_left,  dg, i, j, m)
        u_lower_right_ll, u_lower_right_rr = get_surface_node_vars(u_lower_right, dg, i, j, m)
        # compute pointwise nonconservative terms
        noncons_upper_left  = noncons_interface_flux(u_upper_left_rr,  u_upper_left_ll,
                                                      orientations[m], equations(dg))
        noncons_upper_right = noncons_interface_flux(u_upper_right_rr, u_upper_right_ll,
                                                      orientations[m], equations(dg))
        noncons_lower_left  = noncons_interface_flux(u_lower_left_rr,  u_lower_left_ll,
                                                      orientations[m], equations(dg))
        noncons_lower_right = noncons_interface_flux(u_lower_right_rr, u_lower_right_ll,
                                                      orientations[m], equations(dg))
        # Save into temporay storage
        set_node_vars!(noncons_diamond_upper_left,  noncons_upper_left,  dg, i, j)
        set_node_vars!(noncons_diamond_upper_right, noncons_upper_right, dg, i, j)
        set_node_vars!(noncons_diamond_lower_left,  noncons_lower_left,  dg, i, j)
        set_node_vars!(noncons_diamond_lower_right, noncons_lower_right, dg, i, j)
      end
    end

    # the code below is equivalent to
    # @. fstar_upper_left  += noncons_diamond_upper_left
    # @. fstar_upper_right += noncons_diamond_upper_right
    # @. fstar_lower_left  += noncons_diamond_lower_left
    # @. fstar_lower_right += noncons_diamond_lower_right
    # but slightly faster
    for j in 1:nnodes(dg), i in 1:nnodes(dg), v in 1:nvariables(dg)
      fstar_upper_left[v, i, j]  += noncons_diamond_upper_left[v, i, j]
    end
    for j in 1:nnodes(dg), i in 1:nnodes(dg), v in 1:nvariables(dg)
      fstar_upper_right[v, i, j] += noncons_diamond_upper_right[v, i, j]
    end
    for j in 1:nnodes(dg), i in 1:nnodes(dg), v in 1:nvariables(dg)
      fstar_lower_left[v, i, j]  += noncons_diamond_lower_left[v, i, j]
    end
    for j in 1:nnodes(dg), i in 1:nnodes(dg), v in 1:nvariables(dg)
      fstar_lower_right[v, i, j] += noncons_diamond_lower_right[v, i, j]
    end
    mortar_fluxes_to_elements!(surface_flux_values, dg, mortar_type, m,
                               fstar_upper_left, fstar_upper_right,
                               fstar_lower_left, fstar_lower_right,
                               fstar_tmp1)
  end
end

"""
    mortar_fluxes_to_elements!(surface_flux_values, dg::Dg3D, mortar_type::Val{:l2}, m,
                               fstar_upper_left, fstar_upper_right,
                               fstar_lower_left, fstar_lower_right,
                               fstar_tmp1)

Copy/project `fstar_[upper/lower]_[left/right` to `surface_flux_values` for mortar `m`
using the reverse mortar operators of `dg` and `fstar_tmp1` as temporary storage.
"""
@inline function mortar_fluxes_to_elements!(surface_flux_values, dg::Dg3D, mortar_type::Val{:l2}, m,
                                            fstar_upper_left, fstar_upper_right,
                                            fstar_lower_left, fstar_lower_right,
                                            fstar_tmp1)
    lower_left_element_id  = dg.l2mortars.neighbor_ids[1, m]
    lower_right_element_id = dg.l2mortars.neighbor_ids[2, m]
    upper_left_element_id  = dg.l2mortars.neighbor_ids[3, m]
    upper_right_element_id = dg.l2mortars.neighbor_ids[4, m]
    large_element_id       = dg.l2mortars.neighbor_ids[5, m]

  # Copy flux small to small
  if dg.l2mortars.large_sides[m] == 1 # -> small elements on right side
    if dg.l2mortars.orientations[m] == 1
      # L2 mortars in x-direction
      direction = 1
    elseif dg.l2mortars.orientations[m] == 2
      # L2 mortars in y-direction
      direction = 3
    else # if dg.l2mortars.orientations[m] == 3
      # L2 mortars in z-direction
      direction = 5
    end
  else # large_sides[m] == 2 -> small elements on left side
    if dg.l2mortars.orientations[m] == 1
      # L2 mortars in x-direction
      direction = 2
    elseif dg.l2mortars.orientations[m] == 2
      # L2 mortars in y-direction
      direction = 4
    else # if dg.l2mortars.orientations[m] == 3
      # L2 mortars in z-direction
      direction = 6
    end
  end
  surface_flux_values[:, :, :, direction, upper_left_element_id]  .= fstar_upper_left
  surface_flux_values[:, :, :, direction, upper_right_element_id] .= fstar_upper_right
  surface_flux_values[:, :, :, direction, lower_left_element_id]  .= fstar_lower_left
  surface_flux_values[:, :, :, direction, lower_right_element_id] .= fstar_lower_right

  # Project small fluxes to large element
  if dg.l2mortars.large_sides[m] == 1 # -> small elements on right side
    if dg.l2mortars.orientations[m] == 1
      # L2 mortars in x-direction
      direction = 2
    elseif dg.l2mortars.orientations[m] == 2
      # L2 mortars in y-direction
      direction = 4
    else # if dg.l2mortars.orientations[m] == 3
      # L2 mortars in z-direction
      direction = 6
    end
  else # large_sides[m] == 2 -> small elements on left side
    if dg.l2mortars.orientations[m] == 1
      # L2 mortars in x-direction
      direction = 1
    elseif dg.l2mortars.orientations[m] == 2
      # L2 mortars in y-direction
      direction = 3
    else # if dg.l2mortars.orientations[m] == 3
      # L2 mortars in z-direction
      direction = 5
    end
  end

  multiply_dimensionwise!(
    view(surface_flux_values, :, :, :, direction, large_element_id),
    dg.l2mortar_reverse_lower, dg.l2mortar_reverse_upper, fstar_upper_left, fstar_tmp1)
  add_multiply_dimensionwise!(
    view(surface_flux_values, :, :, :, direction, large_element_id),
    dg.l2mortar_reverse_upper, dg.l2mortar_reverse_upper, fstar_upper_right, fstar_tmp1)
  add_multiply_dimensionwise!(
    view(surface_flux_values, :, :, :, direction, large_element_id),
    dg.l2mortar_reverse_lower, dg.l2mortar_reverse_lower, fstar_lower_left, fstar_tmp1)
  add_multiply_dimensionwise!(
    view(surface_flux_values, :, :, :, direction, large_element_id),
    dg.l2mortar_reverse_upper, dg.l2mortar_reverse_lower, fstar_lower_right, fstar_tmp1)

  return nothing
end


# Calculate surface integrals and update u_t
calc_surface_integral!(dg::Dg3D) = calc_surface_integral!(dg.elements.u_t, dg.elements.surface_flux_values, dg)
function calc_surface_integral!(u_t, surface_flux_values, dg::Dg3D)
  @unpack lhat = dg

  Threads.@threads for element_id in 1:dg.n_elements
    for m in 1:nnodes(dg), l in 1:nnodes(dg)
      for v in 1:nvariables(dg)
        # surface at -x
        u_t[v, 1,          l, m, element_id] -= surface_flux_values[v, l, m, 1, element_id] * lhat[1,          1]
        # surface at +x
        u_t[v, nnodes(dg), l, m, element_id] += surface_flux_values[v, l, m, 2, element_id] * lhat[nnodes(dg), 2]
        # surface at -y
        u_t[v, l, 1,          m, element_id] -= surface_flux_values[v, l, m, 3, element_id] * lhat[1,          1]
        # surface at +y
        u_t[v, l, nnodes(dg), m, element_id] += surface_flux_values[v, l, m, 4, element_id] * lhat[nnodes(dg), 2]
        # surface at -z
        u_t[v, l, m, 1,          element_id] -= surface_flux_values[v, l, m, 5, element_id] * lhat[1,          1]
        # surfac   e at +z
        u_t[v, l, m, nnodes(dg), element_id] += surface_flux_values[v, l, m, 6, element_id] * lhat[nnodes(dg), 2]
      end
    end
  end
end


# Apply Jacobian from mapping to reference element
function apply_jacobian!(dg::Dg3D)
  Threads.@threads for element_id in 1:dg.n_elements
    factor = -dg.elements.inverse_jacobian[element_id]
    for k in 1:nnodes(dg), j in 1:nnodes(dg), i in 1:nnodes(dg)
      for v in 1:nvariables(dg)
        dg.elements.u_t[v, i, j, k, element_id] *= factor
      end
    end
  end
end


# Calculate source terms and apply them to u_t
function calc_sources!(dg::Dg3D, source_terms::Nothing, t)
  return nothing
end

function calc_sources!(dg::Dg3D, source_terms, t)
  Threads.@threads for element_id in 1:dg.n_elements
    source_terms(dg.elements.u_t, dg.elements.u,
                 dg.elements.node_coordinates, element_id, t, nnodes(dg), equations(dg))
  end
end


# Calculate stable time step size
function calc_dt(dg::Dg3D, cfl)
  min_dt = Inf
  for element_id in 1:dg.n_elements
    dt = calc_max_dt(dg.elements.u, element_id,
                     dg.elements.inverse_jacobian[element_id], cfl, equations(dg), dg)
    min_dt = min(min_dt, dt)
  end

  return min_dt
end

# Calculate blending factors used for shock capturing, or AMR control
function calc_blending_factors!(alpha, alpha_pre_smooth, u,
                                alpha_max, alpha_min, do_smoothing,
                                indicator_variable, thread_cache, dg::Dg3D)
  # temporary buffers
  @unpack indicator_threaded, modal_threaded, modal_tmp1_threaded, modal_tmp2_threaded = thread_cache
  # magic parameters
  threshold = 0.5 * 10^(-1.8 * (nnodes(dg))^0.25)
  parameter_s = log((1 - 0.0001)/0.0001)

  Threads.@threads for element_id in 1:dg.n_elements
    indicator  = indicator_threaded[Threads.threadid()]
    modal      = modal_threaded[Threads.threadid()]
    modal_tmp1 = modal_tmp1_threaded[Threads.threadid()]
    modal_tmp2 = modal_tmp2_threaded[Threads.threadid()]

    # Calculate indicator variables at Gauss-Lobatto nodes
    cons2indicator!(indicator, u, element_id, nnodes(dg), indicator_variable, equations(dg))

    # Convert to modal representation
    multiply_dimensionwise!(modal, dg.inverse_vandermonde_legendre, indicator, modal_tmp1, modal_tmp2)

    # Calculate total energies for all modes, without highest, without two highest
    total_energy = 0.0
    @avx for k in 1:nnodes(dg), j in 1:nnodes(dg), i in 1:nnodes(dg)
      total_energy += modal[1, i, j, k]^2
    end
    total_energy_clip1 = 0.0
    @avx for k in 1:(nnodes(dg)-1), j in 1:(nnodes(dg)-1), i in 1:(nnodes(dg)-1)
      total_energy_clip1 += modal[1, i, j, k]^2
    end
    total_energy_clip2 = 0.0
    @avx for k in 1:(nnodes(dg)-2), j in 1:(nnodes(dg)-2), i in 1:(nnodes(dg)-2)
      total_energy_clip2 += modal[1, i, j, k]^2
    end

    # Calculate energy in lower modes
    energy = max((total_energy - total_energy_clip1)/total_energy,
                 (total_energy_clip1 - total_energy_clip2)/total_energy_clip1)

    alpha[element_id] = 1 / (1 + exp(-parameter_s/threshold * (energy - threshold)))

    # Take care of the case close to pure DG
    if (alpha[element_id] < alpha_min)
      alpha[element_id] = 0.
    end

    # Take care of the case close to pure FV
    if (alpha[element_id] > 1-alpha_min)
      alpha[element_id] = 1.
    end

    # Clip the maximum amount of FV allowed
    alpha[element_id] = min(alpha_max, alpha[element_id])
  end

  if (do_smoothing)
    # Diffuse alpha values by setting each alpha to at least 50% of neighboring elements' alpha
    # Copy alpha values such that smoothing is indpedenent of the element access order
    alpha_pre_smooth .= alpha

    # Loop over interfaces
    for interface_id in 1:dg.n_interfaces
      # Get neighboring element ids
      left  = dg.interfaces.neighbor_ids[1, interface_id]
      right = dg.interfaces.neighbor_ids[2, interface_id]

      # Apply smoothing
      alpha[left]  = max(alpha_pre_smooth[left],  0.5 * alpha_pre_smooth[right], alpha[left])
      alpha[right] = max(alpha_pre_smooth[right], 0.5 * alpha_pre_smooth[left],  alpha[right])
    end

    # Loop over L2 mortars
    for l2mortar_id in 1:dg.n_l2mortars
      # Get neighboring element ids
      lower_left  = dg.l2mortars.neighbor_ids[1, l2mortar_id]
      lower_right = dg.l2mortars.neighbor_ids[2, l2mortar_id]
      upper_left  = dg.l2mortars.neighbor_ids[3, l2mortar_id]
      upper_right = dg.l2mortars.neighbor_ids[4, l2mortar_id]
      large       = dg.l2mortars.neighbor_ids[5, l2mortar_id]

      # Apply smoothing
      alpha[lower_left] = max(alpha_pre_smooth[lower_left],
                              0.5 * alpha_pre_smooth[large], alpha[lower_left])
      alpha[lower_right] = max(alpha_pre_smooth[lower_right],
                               0.5 * alpha_pre_smooth[large], alpha[lower_right])
      alpha[upper_left] = max(alpha_pre_smooth[upper_left],
                              0.5 * alpha_pre_smooth[large], alpha[upper_left])
      alpha[upper_right] = max(alpha_pre_smooth[upper_right],
                               0.5 * alpha_pre_smooth[large], alpha[upper_right])

      alpha[large] = max(alpha_pre_smooth[large], 0.5 * alpha_pre_smooth[lower_left],  alpha[large])
      alpha[large] = max(alpha_pre_smooth[large], 0.5 * alpha_pre_smooth[lower_right], alpha[large])
      alpha[large] = max(alpha_pre_smooth[large], 0.5 * alpha_pre_smooth[upper_right], alpha[large])
      alpha[large] = max(alpha_pre_smooth[large], 0.5 * alpha_pre_smooth[upper_left],  alpha[large])
    end
  end
end

# Calculate blending factors used for shock capturing, or AMR control
function calc_lohner_estimate!(alpha, alpha_pre_smooth, u,
                               alpha_max, alpha_min, do_smoothing,
                               indicator_variable, dg::Dg3D)
  # Calculate blending factor
  indicator_threaded = [zeros(1, nnodes(dg), nnodes(dg), nnodes(dg)) for _ in 1:Threads.nthreads()]

  Threads.@threads for element_id in 1:dg.n_elements
    indicator = indicator_threaded[Threads.threadid()]

    # Calculate indicator variables at Gauss-Lobatto nodes
    cons2indicator!(indicator, u, element_id, nnodes(dg), indicator_variable, equations(dg))

    # dirty Lohner estimate, direction by direction, assuming constant nodes
    # only works/makes sense for polydeg >= 2
    #f_wave = 0.2 #parameter to avoid small scale fluctuations
    f_wave = 0.2
    estimate = 0.0
    # x direction
    for k in 1:nnodes(dg), j in 1:nnodes(dg), i in 2:nnodes(dg)-1
      u0 = indicator[1, i, j, k]
      up = indicator[1, i+1, j, k]
      um = indicator[1, i-1, j, k]
      estimate = max(estimate, abs(up - 2 * u0 + um)/(abs(up - u0)+abs(u0-um) + f_wave * (abs(up)+ 2 * abs(u0) + abs(um))))
    end
    # y direction
    for k in 1:nnodes(dg), j in 2:nnodes(dg)-1, i in 1:nnodes(dg)
      u0 = indicator[1, i, j, k]
      up = indicator[1, i, j+1, k]
      um = indicator[1, i, j-1, k]
      estimate = max(estimate, abs(up - 2 * u0 + um)/(abs(up - u0)+abs(u0-um) + f_wave * (abs(up)+ 2 * abs(u0) + abs(um))))
    end
    # z direction
    for k in 2:nnodes(dg)-1, j in 1:nnodes(dg), i in 1:nnodes(dg)
      u0 = indicator[1, i, j, k]
      up = indicator[1, i, j, k+1]
      um = indicator[1, i, j, k-1]
      estimate = max(estimate, abs(up - 2 * u0 + um)/(abs(up - u0)+abs(u0-um) + f_wave * (abs(up)+ 2 * abs(u0) + abs(um))))
    end

    alpha[element_id] = estimate

#    # Take care of the case close to pure DG
#    if (alpha[element_id] < alpha_min)
#      alpha[element_id] = 0.
#    end
#
#    # Take care of the case close to pure FV
#    if (alpha[element_id] > 1-alpha_min)
#      alpha[element_id] = 1.
#    end
#
#    # Clip the maximum amount of FV allowed
#    alpha[element_id] = min(alpha_max, alpha[element_id])
  end

  if (do_smoothing)
    # Diffuse alpha values by setting each alpha to at least 50% of neighboring elements' alpha
    # Copy alpha values such that smoothing is indpedenent of the element access order
    alpha_pre_smooth .= alpha

    # Loop over interfaces
    for interface_id in 1:dg.n_interfaces
      # Get neighboring element ids
      left  = dg.interfaces.neighbor_ids[1, interface_id]
      right = dg.interfaces.neighbor_ids[2, interface_id]

      # Apply smoothing
      alpha[left]  = max(alpha_pre_smooth[left],  0.5 * alpha_pre_smooth[right], alpha[left])
      alpha[right] = max(alpha_pre_smooth[right], 0.5 * alpha_pre_smooth[left],  alpha[right])
    end

    # Loop over L2 mortars
    for l2mortar_id in 1:dg.n_l2mortars
      # Get neighboring element ids
      lower_left  = dg.l2mortars.neighbor_ids[1, l2mortar_id]
      lower_right = dg.l2mortars.neighbor_ids[2, l2mortar_id]
      upper_left  = dg.l2mortars.neighbor_ids[3, l2mortar_id]
      upper_right = dg.l2mortars.neighbor_ids[4, l2mortar_id]
      large       = dg.l2mortars.neighbor_ids[5, l2mortar_id]

      # Apply smoothing
      alpha[lower_left] = max(alpha_pre_smooth[lower_left],
                              0.5 * alpha_pre_smooth[large], alpha[lower_left])
      alpha[lower_right] = max(alpha_pre_smooth[lower_right],
                               0.5 * alpha_pre_smooth[large], alpha[lower_right])
      alpha[upper_left] = max(alpha_pre_smooth[upper_left],
                              0.5 * alpha_pre_smooth[large], alpha[upper_left])
      alpha[upper_right] = max(alpha_pre_smooth[upper_right],
                               0.5 * alpha_pre_smooth[large], alpha[upper_right])

      alpha[large] = max(alpha_pre_smooth[large], 0.5 * alpha_pre_smooth[lower_left],  alpha[large])
      alpha[large] = max(alpha_pre_smooth[large], 0.5 * alpha_pre_smooth[lower_right], alpha[large])
      alpha[large] = max(alpha_pre_smooth[large], 0.5 * alpha_pre_smooth[upper_left],  alpha[large])
      alpha[large] = max(alpha_pre_smooth[large], 0.5 * alpha_pre_smooth[upper_right], alpha[large])
    end
  end

end
"""
    pure_and_blended_element_ids!(element_ids_dg, element_ids_dgfv, alpha, dg)

Given blending factors `alpha` and the solver `dg`, fill
`element_ids_dg` with the IDs of elements using a pure DG scheme and
`element_ids_dgfv` with the IDs of elements using a blended DG-FV scheme.
"""
  empty!(element_ids_dg)
function pure_and_blended_element_ids!(element_ids_dg, element_ids_dgfv, alpha, dg::Dg3D)
  empty!(element_ids_dgfv)

  for element_id in 1:dg.n_elements
    # Clip blending factor for values close to zero (-> pure DG)
    dg_only = isapprox(alpha[element_id], 0, atol=1e-12)
    if dg_only
      push!(element_ids_dg, element_id)
    else
      push!(element_ids_dgfv, element_id)
    end
  end
end<|MERGE_RESOLUTION|>--- conflicted
+++ resolved
@@ -167,13 +167,8 @@
   shock_alpha_smooth = parameter("shock_alpha_smooth", true)
 
   # variable used to compute the shock capturing indicator
-<<<<<<< HEAD
   shock_indicator_variable = Symbol(parameter("shock_indicator_variable", "density_pressure",
                                     valid=["density", "density_pressure", "pressure", "total_energy"]))
-=======
-  shock_indicator_variable = Val(Symbol(parameter("shock_indicator_variable", "density_pressure",
-                                        valid=["density", "density_pressure", "pressure"])))
->>>>>>> b04bfeb7
 
   # maximum and minimum alpha for amr control
   amr_alpha_max = parameter("amr_alpha_max", 0.5)
@@ -2511,8 +2506,8 @@
 
 
 # Calculate stable time step size
+  min_dt = Inf
 function calc_dt(dg::Dg3D, cfl)
-  min_dt = Inf
   for element_id in 1:dg.n_elements
     dt = calc_max_dt(dg.elements.u, element_id,
                      dg.elements.inverse_jacobian[element_id], cfl, equations(dg), dg)
