--- conflicted
+++ resolved
@@ -7,7 +7,6 @@
 
 # The methods below are specialized on the mortar type
 # and called from the basic `create_cache` method at the top.
-<<<<<<< HEAD
 function create_cache(mesh::Union{P4estMesh{3}, T8codeMesh{3}}, equations, mortar_l2::LobattoLegendreMortarL2, uEltype)
   # TODO: Taal compare performance of different types
   fstar_threaded = [Array{uEltype, 4}(undef, nvariables(equations), nnodes(mortar_l2), nnodes(mortar_l2), 4)
@@ -19,23 +18,6 @@
                          for _ in 1:Threads.nthreads()]
 
   (; fstar_threaded, fstar_tmp_threaded, u_threaded)
-=======
-function create_cache(mesh::P4estMesh{3}, equations, mortar_l2::LobattoLegendreMortarL2,
-                      uEltype)
-    # TODO: Taal compare performance of different types
-    fstar_threaded = [Array{uEltype, 4}(undef, nvariables(equations), nnodes(mortar_l2),
-                                        nnodes(mortar_l2), 4)
-                      for _ in 1:Threads.nthreads()]
-
-    fstar_tmp_threaded = [Array{uEltype, 3}(undef, nvariables(equations),
-                                            nnodes(mortar_l2), nnodes(mortar_l2))
-                          for _ in 1:Threads.nthreads()]
-    u_threaded = [Array{uEltype, 3}(undef, nvariables(equations), nnodes(mortar_l2),
-                                    nnodes(mortar_l2))
-                  for _ in 1:Threads.nthreads()]
-
-    (; fstar_threaded, fstar_tmp_threaded, u_threaded)
->>>>>>> dc74b896
 end
 
 #     index_to_start_step_3d(index::Symbol, index_range)
